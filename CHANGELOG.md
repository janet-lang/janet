# Changelog
All notable changes to this project will be documented in this file.

## Unreleased - ???
<<<<<<< HEAD
- Silence warnings in some compilers.
=======

## 1.12.1 - 2020-09-07
- Make `zero?`, `one?`, `pos?`, and `neg?` polymorphic.
>>>>>>> 8763df1c
- Add C++ support to jpm and improve C++ interop in janet.h.
- Add `%t` formatter to `printf`, `string/format`, and other formatter functions.
- Expose `janet_cfuns_prefix` in C API.
- Add `os/proc-wait` and `os/proc-kill` for interacting with processes.
- Add `janet_getjfile` to C API.
- Allow redirection of stdin, stdout, and stderr by passing keywords in the env table in `os/spawn` and `os/execute`.
- Add `os/spawn` to get a core/process back instead of an exit code as in `os/execute`.
  When called like this, `os/execute` returns immediately.
- Add `:x` flag to os/execute to raise error when exit code is non-zero.
- Don't run `main` when flychecking.
- Add `:n` flag to `file/open` to raise an error if file cannot be opened.
- Fix import macro to not try and coerce everything to a string.
- Allow passing a second argument to `disasm`.
- Add `cancel`. Resumes a fiber but makes it immediately error at the yield point.
- Allow multi-line paste into built in repl.
- Add `(curenv)`.
- Change `net/read`, `net/chunk`, and `net/write` to raise errors in the case of failures.
- Add `janet_continue_signal` to C API. This indirectly enables C functions that yield to the event loop
  to raise errors or other signals.
- Update meson build script to fix bug on Debian's version of meson
- Add `xprint`, `xprin`, `xprintf`, and `xprinf`.
- `net/write` now raises an error message if write fails.
- Fix issue with SIGPIPE on macOS and BSDs.

## 1.11.3 - 2020-08-03
- Add `JANET_HASHSEED` environment variable when `JANET_PRF` is enabled.
- Expose `janet_cryptorand` in C API.
- Properly initialize PRF in default janet program
- Add `index-of` to core library.
- Add `-fPIC` back to core CFLAGS (non-optional when compiling default client with Makefile)
- Fix defaults on Windows for ARM
- Fix defaults on NetBSD.

## 1.11.1 - 2020-07-25
- Fix jpm and git with multiple git installs on Windows
- Fix importing a .so file in the current directory
- Allow passing byte sequence types directly to typed-array constructors.
- Fix bug sending files between threads.
- Disable PRF by default.
- Update the soname.

## 1.11.0 - 2020-07-18
- Add `forever` macro.
- Add `any?` predicate to core.
- Add `jpm list-pkgs` subcommand to see which package aliases are in the listing.
- Add `jpm list-installed` subcommand to see which packages are installed.
- Add `math/int-min`, `math/int-max`, `math/int32-min`, and `math/int32-max` for getting integer limits.
- The gc interval is now autotuned, to prevent very bad gc behavior.
- Improvements to the bytecode compiler, Janet will now generate more efficient bytecode.
- Add `peg/find`, `peg/find-all`, `peg/replace`, and `peg/replace-all`
- Add `math/nan`
- Add `forv` macro
- Add `symbol/slice`
- Add `keyword/slice`
- Allow cross compilation with Makefile.
- Change `compare-primitve` to `cmp` and make it more efficient.
- Add `reverse!` for reversing an array or buffer in place.
- `janet_dobytes` and `janet_dostring` return parse errors in \*out
- Add `repeat` macro for iterating something n times.
- Add `eachy` (each yield) macro for iterating a fiber.
- Fix `:generate` verb in loop macro to accept non symbols as bindings.
- Add `:h`, `:h+`, and `:h*` in `default-peg-grammar` for hexidecimal digits.
- Fix `%j` formatter to print numbers precisely (using the `%.17g` format string to printf).

## 1.10.1 - 2020-06-18
- Expose `janet_table_clear` in API.
- Respect `JANET_NO_PROCESSES` define when building
- Fix `jpm` rules having multiple copies of the same dependency.
- Fix `jpm` install in some cases.
- Add `array/trim` and `buffer/trim` to shrink the backing capacity of these types
  to their current length.

## 1.10.0 - 2020-06-14
- Hardcode default jpm paths on install so env variables are needed in fewer cases.
- Add `:no-compile` to `create-executable` option for jpm.
- Fix bug with the `trace` function.
- Add `:h`, `:a`, and `:c` flags to `thread/new` for creating new kinds of threads.
  By default, threads will now consume much less memory per thread, but sending data between
  threads may cost more.
- Fix flychecking when using the `use` macro.
- CTRL-C no longer exits the repl, and instead cancels the current form.
- Various small bug fixes
- New MSI installer instead of NSIS based installer.
- Make `os/realpath` work on windows.
- Add polymorphic `compare` functions for comparing numbers.
- Add `to` and `thru` peg combinators.
- Add `JANET_GIT` environment variable to jpm to use a specific git binary (useful mainly on windows).
- `asm` and `disasm` functions now use keywords instead of macros for keys. Also
  some slight changes to the way constants are encoded (remove wrapping `quote` in some cases).
- Expose current macro form inside macros as (dyn :macro-form)
- Add `tracev` macro.
- Fix compiler bug that emitted incorrect code in some cases for while loops that create closures.
- Add `:fresh` option to `(import ...)` to overwrite the module cache.
- `(range x y 0)` will return an empty array instead of hanging forever.
- Rename `jpm repl` to `jpm debug-repl`.

## 1.9.1 - 2020-05-12
- Add :prefix option to declare-source
- Re-enable minimal builds with the debugger.
- Add several flags for configuring Janet on different platforms.
- Fix broken meson build from 1.9.0 and add meson to CI.
- Fix compilation issue when nanboxing is disabled.

## 1.9.0 - 2020-05-10
- Add `:ldflags` option to many jpm declare functions.
- Add `errorf` to core.
- Add `lenprefix` combinator to PEGs.
- Add `%M`, `%m`, `%N`, and `%n` formatters to formatting functions. These are the
  same as `%Q`, `%q`, `%P`, and `%p`, but will not truncate long values.
- Add `fiber/root`.
- Add beta `net/` module to core for socket based networking.
- Add the `parse` function to parse strings of source code more conveniently.
- Add `jpm rule-tree` subcommand.
- Add `--offline` flag to jpm to force use of the cache.
- Allow sending pointers and C functions across threads via `thread/send`.
- Fix bug in `getline`.
- Add `sh-rule` and `sh-phony` to jpm's dialect of Janet.
- Change C api's `janet_formatb` -> `janet_formatbv`, and add new function `janet_formatb` to C api.
- Add `edefer` macro to core.
- A struct/table literal/constructor with duplicate keys will use the last value given.
  Previously, this was inconsistent between tables and structs, literals and constructor functions.
- Add debugger to core. The debugger functions are only available
  in a debug repl, and are prefixed by a `.`.
- Add `sort-by` and `sorted-by` to core.
- Support UTF-8 escapes in strings via `\uXXXX` or `\UXXXXXX`.
- Add `math/erf`
- Add `math/erfc`
- Add `math/log1p`
- Add `math/next`
- Add os/umask
- Add os/perm-int
- Add os/perm-string
- Add :int-permissions option for os/stat.
- Add `jpm repl` subcommand, as well as `post-deps` macro in project.janet files.
- Various bug fixes.

## 1.8.1 - 2020-03-31
- Fix bugs for big endian systems
- Fix 1.8.0 regression on BSDs

## 1.8.0 - 2020-03-29
- Add `reduce2`, `accumulate`, and `accumulate2`.
- Add lockfiles to `jpm` via `jpm make-lockfile` and `jpm load-lockfile`.
- Add `os/realpath` (Not supported on windows).
- Add `os/chmod`.
- Add `chr` macro.
- Allow `_` in the `match` macro to match anything without creating a binding
  or doing unification. Also change behavior of matching nil.
- Add `:range-to` and `:down-to` verbs in the `loop` macro.
- Fix `and` and `or` macros returning nil instead of false in some cases.
- Allow matching successfully against nil values in the `match` macro.
- Improve `janet_formatc` and `janet_panicf` formatters to be more like `string/format`.
  This makes it easier to make nice error messages from C.
- Add `signal`
- Add `fiber/can-resume?`
- Allow fiber functions to accept arguments that are passed in via `resume`.
- Make flychecking slightly less strict but more useful
- Correct arity for `next`
- Correct arity for `marshal`
- Add `flush` and `eflush`
- Add `prompt` and `return` on top of signal for user friendly delimited continuations.
- Fix bug in buffer/blit when using the offset-src argument.
- Fix segfault with malformed pegs.

## 1.7.0 - 2020-02-01
- Remove `file/fileno` and `file/fdopen`.
- Remove `==`, `not==`, `order<`, `order>`, `order<=`, and `order>=`. Instead, use the normal
  comparison and equality functions.
- Let abstract types define a hash function and comparison/equality semantics. This lets
  abstract types much better represent value types. This adds more fields to abstract types, which
  will generate warnings when compiled against other versions.
- Remove Emscripten build. Instead, use the amalgamated source code with a custom toolchain.
- Update documentation.
- Add `var-`
- Add `module/add-paths`
- Add `file/temp`
- Add `mod` function to core.
- Small bug fixes
- Allow signaling from C functions (yielding) via janet\_signalv. This
  makes it easy to write C functions that work with event loops, such as
  in libuv or embedded in a game.
- Add '%j' formatting option to the format family of functions.
- Add `defer`
- Add `assert`
- Add `when-with`
- Add `if-with`
- Add completion to the default repl based on currently defined bindings. Also generally improve
  the repl keybindings.
- Add `eachk`
- Add `eachp`
- Improve functionality of the `next` function. `next` now works on many different
  types, not just tables and structs. This allows for more generic data processing.
- Fix thread module issue where sometimes decoding a message failed.
- Fix segfault regression when macros are called with bad arity.

## 1.6.0 - 2019-12-22
- Add `thread/` module to the core.
- Allow seeding RNGs with any sequence of bytes. This provides
  a wider key space for the RNG. Exposed in C as `janet_rng_longseed`.
- Fix issue in `resume` and similar functions that could cause breakpoints to be skipped.
- Add a number of new math functions.
- Improve debugger experience and capabilities. See examples/debugger.janet
  for what an interactive debugger could look like.
- Add `debug/step` (janet\_step in the C API) for single stepping Janet bytecode.
- The built in repl now can enter the debugger on any signal (errors, yields,
  user signals, and debug signals). To enable this, type (setdyn :debug true)
  in the repl environment.
- When exiting the debugger, the fiber being debugged is resumed with the exit value
  of the debug session (the value returned by `(quit return-value)`, or nil if user typed Ctrl-D).
- `(quit)` can take an optional argument that is the return value. If a module
  contains `(quit some-value)`, the value of that module returned to `(require "somemod")`
  is the return value. This lets module writers completely customize a module without writing
  a loader.
- Add nested quasiquotation.
- Add `os/cryptorand`
- Add `prinf` and `eprinf` to be have like `printf` and `eprintf`. The latter two functions
  now including a trailing newline, like the other print functions.
- Add nan?
- Add `janet_in` to C API.
- Add `truthy?`
- Add `os/environ`
- Add `buffer/fill` and `array/fill`
- Add `array/new-filled`
- Use `(doc)` with no arguments to see available bindings and dynamic bindings.
- `jpm` will use `CC` and `AR` environment variables when compiling programs.
- Add `comptime` macro for compile time evaluation.
- Run `main` functions in scripts if they exist, just like jpm standalone binaries.
- Add `protect` macro.
- Add `root-env` to get the root environment table.
- Change marshalling protocol with regard to abstract types.
- Add `show-paths` to `jpm`.
- Add several default patterns, like `:d` and `:s+`, to PEGs.
- Update `jpm` path settings to make using `jpm` easier on non-global module trees.
- Numerous small bug fixes and usability improvements.

### 1.5.1 - 2019-11-16
- Fix bug when printing buffer to self in some edge cases.
- Fix bug with `jpm` on windows.
- Fix `update` return value.

## 1.5.0 - 2019-11-10
- `os/date` now defaults to UTC.
- Add `--test` flag to jpm to test libraries on installation.
- Add `math/rng`, `math/rng-int`, and `math/rng-uniform`.
- Add `in` function to index in a stricter manner. Conversely, `get` will
  now not throw errors on bad keys.
- Indexed types and byte sequences will now error when indexed out of range or
  with bad keys.
- Add rng functions to Janet. This also replaces the RNG behind `math/random`
  and `math/seedrandom` with a consistent, platform independent RNG.
- Add `with-vars` macro.
- Add the `quickbin` command to jpm.
- Create shell.c when making the amalgamated source. This can be compiled with
  janet.c to make the janet interpreter.
- Add `cli-main` function to the core, which invokes Janet's CLI interface.
  This basically moves what was init.janet into boot.janet.
- Improve flychecking, and fix flychecking bugs introduced in 1.4.0.
- Add `prin`, `eprint`, `eprintf` and `eprin` functions. The
  functions prefix with e print to `(dyn :err stderr)`
- Print family of functions can now also print to buffers
  (before, they could only print to files.) Output can also
  be completely disabled with `(setdyn :out false)`.
- `printf` is now a c function for optimizations in the case
  of printing to buffers.

## 1.4.0 - 2019-10-14
- Add `quit` function to exit from a repl, but not always exit the entire
  application.
- Add `update-pkgs` to jpm.
- Integrate jpm with https://github.com/janet-lang/pkgs.git. jpm can now
  install packages based on their short names in the package listing, which
  can be customized via an env variable.
- Add `varfn` macro
- Add compile time arity checking when function in function call is known.
- Added `slice` to the core library.
- The `*/slice` family of functions now can take nil as start or end to get
  the same behavior as the defaults (0 and -1) for those parameters.
- `string/` functions that take a pattern to search for will throw an error
  when receiving the empty string.
- Replace (start:end) style stacktrace source position information with
  line, column. This should be more readable for humans. Also, range information
  can be recovered by re-parsing source.

## 1.3.1 - 2019-09-21
- Fix some linking issues when creating executables with native dependencies.
- jpm now runs each test script in a new interpreter.
- Fix an issue that prevent some valid programs from compiling.
- Add `mean` to core.
- Abstract types that implement the `:+`, `:-`, `:*`, `:/`, `:>`, `:==`, `:<`,
  `:<=`, and `:>=` methods will work with the corresponding built-in
  arithmetic functions. This means built-in integer types can now be used as
  normal number values in many contexts.
- Allow (length x) on typed arrays an other abstract types that implement
  the :length method.

## 1.3.0 - 2019-09-05
- Add `get-in`, `put-in`, `update-in`, and `freeze` to core.
- Add `jpm run rule` and `jpm rules` to jpm to improve utility and discoverability of jpm.
- Remove `cook` module and move `path` module to https://github.com/janet-lang/path.git.
  The functionality in `cook` is now bundled directly in the `jpm` script.
- Add `buffer/format` and `string/format` format flags `Q` and `q` to print colored and
  non-colored single-line values, similar to `P` and `p`.
- Change default repl to print long sequences on one line and color stacktraces if color is enabled.
- Add `backmatch` pattern for PEGs.
- jpm detects if not in a Developer Command prompt on windows for a better error message.
- jpm install git submodules in dependencies
- Change default fiber stack limit to the maximum value of a 32 bit signed integer.
- Some bug fixes with `jpm`
- Fix bugs with pegs.
- Add `os/arch` to get ISA that janet was compiled for
- Add color to stacktraces via `(dyn :err-color)`

## 1.2.0 - 2019-08-08
- Add `take` and `drop` functions that are easier to use compared to the
  existing slice functions.
- Add optional default value to `get`.
- Add function literal short-hand via `|` reader macro, which maps to the
  `short-fn` macro.
- Add `int?` and `nat?` functions to the core.
- Add `(dyn :executable)` at top level to get what used to be
  `(process/args 0)`.
- Add `:linux` to platforms returned by `(os/which)`.
- Update jpm to build standalone executables. Use `declare-executable` for this.
- Add `use` macro.
- Remove `process/args` in favor of `(dyn :args)`.
- Fix bug with Nanbox implementation allowing users to created
  custom values of any type with typed array and marshal modules, which
  was unsafe.
- Add `janet_wrap_number_safe` to API, for converting numbers to Janets
  where the number could be any 64 bit, user provided bit pattern. Certain
  NaN values (which a machine will never generate as a result of a floating
  point operation) are guarded against and converted to a default NaN value.

## 1.1.0 - 2019-07-08
- Change semantics of `-l` flag to be import rather than dofile.
- Fix compiler regression in top level defs with destructuring.
- Add `table/clone`.
- Improve `jpm` tool with git and dependency capabilities, as well as better
  module uninstalls.

## 1.0.0 - 2019-07-01
- Add `with` macro for resource handling.
- Add `propagate` function so we can "rethrow" signals after they are
  intercepted. This makes signals even more flexible.
- Add `JANET_NO_DOCSTRINGS` and `JANET_NO_SOURCEMAPS` defines in janetconf.h
  for shrinking binary size.
  This seems to save about 50kB in most builds, so it's not usually worth it.
- Update module system to allow relative imports. The `:cur:` pattern
  in `module/expand-path` will expand to the directory part of the current file, or
  whatever the value of `(dyn :current-file)` is. The `:dir:` pattern gets
  the directory part of the input path name.
- Remove `:native:` pattern in `module/paths`.
- Add `module/expand-path`
- Remove `module/*syspath*` and `module/*headerpath*` in favor of dynamic
  bindings `:syspath` and `:headerpath`.
- Compiled PEGs can now be marshaled and unmarshaled.
- Change signature to `parser/state`
- Add `:until` verb to loop.
- Add `:p` flag to `fiber/new`.
- Add `file/{fdopen,fileno}` functions.
- Add `parser/clone` function.
- Add optional argument to `parser/where` to set parser byte index.
- Add optional `env` argument to `all-bindings` and `all-dynamics`.
- Add scratch memory C API functions for auto-released memory on next gc.
  Scratch memory differs from normal GCed memory as it can also be freed normally
  for better performance.
- Add API compatibility checking for modules. This will let native modules not load
  when the host program is not of a compatible version or configuration.
- Change signature of `os/execute` to be much more flexible.

## 0.6.0 - 2019-05-29
- `file/close` returns exit code when closing file opened with `file/popen`.
- Add `os/rename`
- Update windows installer to include tools like `jpm`.
- Add `jpm` tool for building and managing projects.
- Change interface to `cook` tool.
- Add optional filters to `module/paths` to further refine import methods.
- Add keyword arguments via `&keys` in parameter list.
- Add `-k` flag for flychecking source.
- Change signature to `compile` function.
- Add `module/loaders` for custom loading functions.
- Add external unification to `match` macro.
- Add static library to main build.
- Add `janet/*headerpath*` and change location of installed headers.
- Let `partition` take strings.
- Haiku OS support
- Add `string/trim`, `string/trimr`, and `string/triml`.
- Add `dofile` function.
- Numbers require at least 1 significant digit.
- `file/read` will return nil on end of file.
- Fix various bugs.

## 0.5.0 - 2019-05-09
- Fix some bugs with buffers.
- Add `trace` and `untrace` to the core library.
- Add `string/has-prefix?` and `string/has-suffix?` to string module.
- Add simple debugger to repl that activates on errors or debug signal
- Remove `*env*` and `*doc-width*`.
- Add `fiber/getenv`, `fiber/setenv`, and `dyn`, and `setdyn`.
- Add support for dynamic bindings (via the `dyn` and `setdyn` functions).
- Change signatures of some functions like `eval` which no longer takes
  an optional environment.
- Add printf function
- Make `pp` configurable with dynamic binding `:pretty-format`.
- Remove the `meta` function.
- Add `with-dyns` for blocks with dynamic bindings assigned.
- Allow leading and trailing newlines in backtick-delimited string (long strings).
  These newlines will not be included in the actual string value.

## 0.4.1 - 2019-04-14
- Squash some bugs
- Peg patterns can now make captures in any position in a grammar.
- Add color to repl output
- Add array/remove function
- Add meson build support
- Add int module for int types
- Add meson build option
- Add (break) special form and improve loop macro
- Allow abstract types to specify custom tostring method
- Extend C API for marshalling abstract types and other values
- Add functions to `os` module.

## 0.4.0 - 2019-03-08
- Fix a number of smaller bugs
- Added :export option to import and require
- Added typed arrays
- Remove `callable?`.
- Remove `tuple/append` and `tuple/prepend`, which may have seemed like `O(1)`
  operations. Instead, use the `splice` special to extend tuples.
- Add `-m` flag to main client to allow specifying where to load
  system modules from.
- Add `-c` flag to main client to allow compiling Janet modules to images.
- Add `string/format` and `buffer/format`.
- Remove `string/pretty` and `string/number`.
- `make-image` function creates pre compiled images for janet. These images
  link to the core library. They can be loaded via require or manually via
  `load-image`.
- Add bracketed tuples as tuple constructor.
- Add partition function to core library.
- Pre-compile core library into an image for faster startup.
- Add methods to parser values that mirror the api.
- Add janet\_getmethod to CAPI for easier use of method like syntax.
- Add get/set to abstract types to allow them to behave more
  like objects with methods.
- Add parser/insert to modify parser state programmatically
- Add debug/stacktrace for easy, pretty stacktraces
- Remove the status-pp function
- Update API to run-context to be much more sane
- Add :lflags option to cook/make-native
- Disallow NaNs as table or struct keys
- Update module resolution paths and format

## 0.3.0 - 2019-01-26
- Add amalgamated build to janet for easier embedding.
- Add os/date function
- Add slurp and spit to core library.
- Added this changelog.
- Added peg module (Parsing Expression Grammars)
- Move hand written documentation into website repository.<|MERGE_RESOLUTION|>--- conflicted
+++ resolved
@@ -2,13 +2,9 @@
 All notable changes to this project will be documented in this file.
 
 ## Unreleased - ???
-<<<<<<< HEAD
-- Silence warnings in some compilers.
-=======
 
 ## 1.12.1 - 2020-09-07
 - Make `zero?`, `one?`, `pos?`, and `neg?` polymorphic.
->>>>>>> 8763df1c
 - Add C++ support to jpm and improve C++ interop in janet.h.
 - Add `%t` formatter to `printf`, `string/format`, and other formatter functions.
 - Expose `janet_cfuns_prefix` in C API.
