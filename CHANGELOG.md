# Changelog
All notable changes to this project will be documented in this file.

## Unreleased - ???
<<<<<<< HEAD
- Silence warnings in some compilers.
=======
- Change `net/read`, `net/chunk`, and `net/write` to raise errors in the case of failures.
- Add `janet_continue_signal` to C API. This indirectly enables C functions that yield to the event loop
  to raise errors or other signals.
>>>>>>> 58374623
- Update meson build script to fix bug on Debian's version of meson
- Add `xprint`, `xprin`, `xprintf`, and `xprinf`.
- `net/write` now raises an error message if write fails.
- Fix issue with SIGPIPE on macOS and BSDs.

## 1.11.3 - 2020-08-03
- Add `JANET_HASHSEED` environment variable when `JANET_PRF` is enabled.
- Expose `janet_cryptorand` in C API.
- Properly initialize PRF in default janet program
- Add `index-of` to core library.
- Add `-fPIC` back to core CFLAGS (non-optional when compiling default client  with Makefile)
- Fix defaults on Windows for ARM
- Fix defaults on NetBSD.

## 1.11.1 - 2020-07-25
- Fix jpm and git with multiple git installs on Windows
- Fix importing a .so file in the current directory
- Allow passing byte sequence types directly to typed-array constructors.
- Fix bug sending files between threads.
- Disable PRF by default.
- Update the soname.

## 1.11.0 - 2020-07-18
- Add `forever` macro.
- Add `any?` predicate to core.
- Add `jpm list-pkgs` subcommand to see which package aliases are in the listing.
- Add `jpm list-installed` subcommand to see which packages are installed.
- Add `math/int-min`, `math/int-max`, `math/int32-min`, and `math/int32-max` for getting integer limits.
- The gc interval is now autotuned, to prevent very bad gc behavior.
- Improvements to the bytecode compiler, Janet will now generate more efficient bytecode.
- Add `peg/find`, `peg/find-all`, `peg/replace`, and `peg/replace-all`
- Add `math/nan`
- Add `forv` macro
- Add `symbol/slice`
- Add `keyword/slice`
- Allow cross compilation with Makefile.
- Change `compare-primitve` to `cmp` and make it more efficient.
- Add `reverse!` for reversing an array or buffer in place.
- `janet_dobytes` and `janet_dostring` return parse errors in \*out
- Add `repeat` macro for iterating something n times.
- Add `eachy` (each yield) macro for iterating a fiber.
- Fix `:generate` verb in loop macro to accept non symbols as bindings.
- Add `:h`, `:h+`, and `:h*` in `default-peg-grammar` for hexidecimal digits.
- Fix `%j` formatter to print numbers precisely (using the `%.17g` format string to printf).

## 1.10.1 - 2020-06-18
- Expose `janet_table_clear` in API.
- Respect `JANET_NO_PROCESSES` define when building
- Fix `jpm` rules having multiple copies of the same dependency.
- Fix `jpm` install in some cases.
- Add `array/trim` and `buffer/trim` to shrink the backing capacity of these types
  to their current length.

## 1.10.0 - 2020-06-14
- Hardcode default jpm paths on install so env variables are needed in fewer cases.
- Add `:no-compile` to `create-executable` option for jpm.
- Fix bug with the `trace` function.
- Add `:h`, `:a`, and `:c` flags to `thread/new` for creating new kinds of threads.
  By default, threads will now consume much less memory per thread, but sending data between
  threads may cost more.
- Fix flychecking when using the `use` macro.
- CTRL-C no longer exits the repl, and instead cancels the current form.
- Various small bug fixes
- New MSI installer instead of NSIS based installer.
- Make `os/realpath` work on windows.
- Add polymorphic `compare` functions for comparing numbers.
- Add `to` and `thru` peg combinators.
- Add `JANET_GIT` environment variable to jpm to use a specific git binary (useful mainly on windows).
- `asm` and `disasm` functions now use keywords instead of macros for keys. Also
  some slight changes to the way constants are encoded (remove wrapping `quote` in some cases).
- Expose current macro form inside macros as (dyn :macro-form)
- Add `tracev` macro.
- Fix compiler bug that emitted incorrect code in some cases for while loops that create closures.
- Add `:fresh` option to `(import ...)` to overwrite the module cache.
- `(range x y 0)` will return an empty array instead of hanging forever.
- Rename `jpm repl` to `jpm debug-repl`.

## 1.9.1 - 2020-05-12
- Add :prefix option to declare-source
- Re-enable minimal builds with the debugger.
- Add several flags for configuring Janet on different platforms.
- Fix broken meson build from 1.9.0 and add meson to CI.
- Fix compilation issue when nanboxing is disabled.

## 1.9.0 - 2020-05-10
- Add `:ldflags` option to many jpm declare functions.
- Add `errorf` to core.
- Add `lenprefix` combinator to PEGs.
- Add `%M`, `%m`, `%N`, and `%n` formatters to formatting functions. These are the
  same as `%Q`, `%q`, `%P`, and `%p`, but will not truncate long values.
- Add `fiber/root`.
- Add beta `net/` module to core for socket based networking.
- Add the `parse` function to parse strings of source code more conveniently.
- Add `jpm rule-tree` subcommand.
- Add `--offline` flag to jpm to force use of the cache.
- Allow sending pointers and C functions across threads via `thread/send`.
- Fix bug in `getline`.
- Add `sh-rule` and `sh-phony` to jpm's dialect of Janet.
- Change C api's `janet_formatb` -> `janet_formatbv`, and add new function `janet_formatb` to C api.
- Add `edefer` macro to core.
- A struct/table literal/constructor with duplicate keys will use the last value given.
  Previously, this was inconsistent between tables and structs, literals and constructor functions.
- Add debugger to core. The debugger functions are only available
  in a debug repl, and are prefixed by a `.`.
- Add `sort-by` and `sorted-by` to core.
- Support UTF-8 escapes in strings via `\uXXXX` or `\UXXXXXX`.
- Add `math/erf`
- Add `math/erfc`
- Add `math/log1p`
- Add `math/next`
- Add os/umask
- Add os/perm-int
- Add os/perm-string
- Add :int-permissions option for os/stat.
- Add `jpm repl` subcommand, as well as `post-deps` macro in project.janet files.
- Various bug fixes.

## 1.8.1 - 2020-03-31
- Fix bugs for big endian systems
- Fix 1.8.0 regression on BSDs

## 1.8.0 - 2020-03-29
- Add `reduce2`, `accumulate`, and `accumulate2`.
- Add lockfiles to `jpm` via `jpm make-lockfile` and `jpm load-lockfile`.
- Add `os/realpath` (Not supported on windows).
- Add `os/chmod`.
- Add `chr` macro.
- Allow `_` in the `match` macro to match anything without creating a binding
  or doing unification. Also change behavior of matching nil.
- Add `:range-to` and `:down-to` verbs in the `loop` macro.
- Fix `and` and `or` macros returning nil instead of false in some cases.
- Allow matching successfully against nil values in the `match` macro.
- Improve `janet_formatc` and `janet_panicf` formatters to be more like `string/format`.
  This makes it easier to make nice error messages from C.
- Add `signal`
- Add `fiber/can-resume?`
- Allow fiber functions to accept arguments that are passed in via `resume`.
- Make flychecking slightly less strict but more useful
- Correct arity for `next`
- Correct arity for `marshal`
- Add `flush` and `eflush`
- Add `prompt` and `return` on top of signal for user friendly delimited continuations.
- Fix bug in buffer/blit when using the offset-src argument.
- Fix segfault with malformed pegs.

## 1.7.0 - 2020-02-01
- Remove `file/fileno` and `file/fdopen`.
- Remove `==`, `not==`, `order<`, `order>`, `order<=`, and `order>=`. Instead, use the normal
  comparison and equality functions.
- Let abstract types define a hash function and comparison/equality semantics. This lets
  abstract types much better represent value types. This adds more fields to abstract types, which
  will generate warnings when compiled against other versions.
- Remove Emscripten build. Instead, use the amalgamated source code with a custom toolchain.
- Update documentation.
- Add `var-`
- Add `module/add-paths`
- Add `file/temp`
- Add `mod` function to core.
- Small bug fixes
- Allow signaling from C functions (yielding) via janet\_signalv. This
  makes it easy to write C functions that work with event loops, such as
  in libuv or embedded in a game.
- Add '%j' formatting option to the format family of functions.
- Add `defer`
- Add `assert`
- Add `when-with`
- Add `if-with`
- Add completion to the default repl based on currently defined bindings. Also generally improve
  the repl keybindings.
- Add `eachk`
- Add `eachp`
- Improve functionality of the `next` function. `next` now works on many different
  types, not just tables and structs. This allows for more generic data processing.
- Fix thread module issue where sometimes decoding a message failed.
- Fix segfault regression when macros are called with bad arity.

## 1.6.0 - 2019-12-22
- Add `thread/` module to the core.
- Allow seeding RNGs with any sequence of bytes. This provides
  a wider key space for the RNG. Exposed in C as `janet_rng_longseed`.
- Fix issue in `resume` and similar functions that could cause breakpoints to be skipped.
- Add a number of new math functions.
- Improve debugger experience and capabilities. See examples/debugger.janet
  for what an interactive debugger could look like.
- Add `debug/step` (janet\_step in the C API) for single stepping Janet bytecode.
- The built in repl now can enter the debugger on any signal (errors, yields,
  user signals, and debug signals). To enable this, type (setdyn :debug true)
  in the repl environment.
- When exiting the debugger, the fiber being debugged is resumed with the exit value
  of the debug session (the value returned by `(quit return-value)`, or nil if user typed Ctrl-D).
- `(quit)` can take an optional argument that is the return value. If a module
  contains `(quit some-value)`, the value of that module returned to `(require "somemod")`
  is the return value. This lets module writers completely customize a module without writing
  a loader.
- Add nested quasiquotation.
- Add `os/cryptorand`
- Add `prinf` and `eprinf` to be have like `printf` and `eprintf`. The latter two functions
  now including a trailing newline, like the other print functions.
- Add nan?
- Add `janet_in` to C API.
- Add `truthy?`
- Add `os/environ`
- Add `buffer/fill` and `array/fill`
- Add `array/new-filled`
- Use `(doc)` with no arguments to see available bindings and dynamic bindings.
- `jpm` will use `CC` and `AR` environment variables when compiling programs.
- Add `comptime` macro for compile time evaluation.
- Run `main` functions in scripts if they exist, just like jpm standalone binaries.
- Add `protect` macro.
- Add `root-env` to get the root environment table.
- Change marshalling protocol with regard to abstract types.
- Add `show-paths` to `jpm`.
- Add several default patterns, like `:d` and `:s+`, to PEGs.
- Update `jpm` path settings to make using `jpm` easier on non-global module trees.
- Numerous small bug fixes and usability improvements.

### 1.5.1 - 2019-11-16
- Fix bug when printing buffer to self in some edge cases.
- Fix bug with `jpm` on windows.
- Fix `update` return value.

## 1.5.0 - 2019-11-10
- `os/date` now defaults to UTC.
- Add `--test` flag to jpm to test libraries on installation.
- Add `math/rng`, `math/rng-int`, and `math/rng-uniform`.
- Add `in` function to index in a stricter manner. Conversely, `get` will
  now not throw errors on bad keys.
- Indexed types and byte sequences will now error when indexed out of range or
  with bad keys.
- Add rng functions to Janet. This also replaces the RNG behind `math/random`
  and `math/seedrandom` with a consistent, platform independent RNG.
- Add `with-vars` macro.
- Add the `quickbin` command to jpm.
- Create shell.c when making the amalgamated source. This can be compiled with
  janet.c to make the janet interpreter.
- Add `cli-main` function to the core, which invokes Janet's CLI interface.
  This basically moves what was init.janet into boot.janet.
- Improve flychecking, and fix flychecking bugs introduced in 1.4.0.
- Add `prin`, `eprint`, `eprintf` and `eprin` functions. The
  functions prefix with e print to `(dyn :err stderr)`
- Print family of functions can now also print to buffers
  (before, they could only print to files.) Output can also
  be completely disabled with `(setdyn :out false)`.
- `printf` is now a c function for optimizations in the case
  of printing to buffers.

## 1.4.0 - 2019-10-14
- Add `quit` function to exit from a repl, but not always exit the entire
  application.
- Add `update-pkgs` to jpm.
- Integrate jpm with https://github.com/janet-lang/pkgs.git. jpm can now
  install packages based on their short names in the package listing, which
  can be customized via an env variable.
- Add `varfn` macro
- Add compile time arity checking when function in function call is known.
- Added `slice` to the core library.
- The `*/slice` family of functions now can take nil as start or end to get
  the same behavior as the defaults (0 and -1) for those parameters.
- `string/` functions that take a pattern to search for will throw an error
  when receiving the empty string.
- Replace (start:end) style stacktrace source position information with
  line, column. This should be more readable for humans. Also, range information
  can be recovered by re-parsing source.

## 1.3.1 - 2019-09-21
- Fix some linking issues when creating executables with native dependencies.
- jpm now runs each test script in a new interpreter.
- Fix an issue that prevent some valid programs from compiling.
- Add `mean` to core.
- Abstract types that implement the `:+`, `:-`, `:*`, `:/`, `:>`, `:==`, `:<`,
  `:<=`, and `:>=` methods will work with the corresponding built-in
  arithmetic functions. This means built-in integer types can now be used as
  normal number values in many contexts.
- Allow (length x) on typed arrays an other abstract types that implement
  the :length method.

## 1.3.0 - 2019-09-05
- Add `get-in`, `put-in`, `update-in`, and `freeze` to core.
- Add `jpm run rule` and `jpm rules` to jpm to improve utility and discoverability of jpm.
- Remove `cook` module and move `path` module to https://github.com/janet-lang/path.git.
  The functionality in `cook` is now bundled directly in the `jpm` script.
- Add `buffer/format` and `string/format` format flags `Q` and `q` to print colored and
  non-colored single-line values, similar to `P` and `p`.
- Change default repl to print long sequences on one line and color stacktraces if color is enabled.
- Add `backmatch` pattern for PEGs.
- jpm detects if not in a Developer Command prompt on windows for a better error message.
- jpm install git submodules in dependencies
- Change default fiber stack limit to the maximum value of a 32 bit signed integer.
- Some bug fixes with `jpm`
- Fix bugs with pegs.
- Add `os/arch` to get ISA that janet was compiled for
- Add color to stacktraces via `(dyn :err-color)`

## 1.2.0 - 2019-08-08
- Add `take` and `drop` functions that are easier to use compared to the
  existing slice functions.
- Add optional default value to `get`.
- Add function literal short-hand via `|` reader macro, which maps to the
  `short-fn` macro.
- Add `int?` and `nat?` functions to the core.
- Add `(dyn :executable)` at top level to get what used to be
  `(process/args 0)`.
- Add `:linux` to platforms returned by `(os/which)`.
- Update jpm to build standalone executables. Use `declare-executable` for this.
- Add `use` macro.
- Remove `process/args` in favor of `(dyn :args)`.
- Fix bug with Nanbox implementation allowing users to created
  custom values of any type with typed array and marshal modules, which
  was unsafe.
- Add `janet_wrap_number_safe` to API, for converting numbers to Janets
  where the number could be any 64 bit, user provided bit pattern. Certain
  NaN values (which a machine will never generate as a result of a floating
  point operation) are guarded against and converted to a default NaN value.

## 1.1.0 - 2019-07-08
- Change semantics of `-l` flag to be import rather than dofile.
- Fix compiler regression in top level defs with destructuring.
- Add `table/clone`.
- Improve `jpm` tool with git and dependency capabilities, as well as better
  module uninstalls.

## 1.0.0 - 2019-07-01
- Add `with` macro for resource handling.
- Add `propagate` function so we can "rethrow" signals after they are
  intercepted. This makes signals even more flexible.
- Add `JANET_NO_DOCSTRINGS` and `JANET_NO_SOURCEMAPS` defines in janetconf.h
  for shrinking binary size.
  This seems to save about 50kB in most builds, so it's not usually worth it.
- Update module system to allow relative imports. The `:cur:` pattern
  in `module/expand-path` will expand to the directory part of the current file, or
  whatever the value of `(dyn :current-file)` is. The `:dir:` pattern gets
  the directory part of the input path name.
- Remove `:native:` pattern in `module/paths`.
- Add `module/expand-path`
- Remove `module/*syspath*` and `module/*headerpath*` in favor of dynamic
  bindings `:syspath` and `:headerpath`.
- Compiled PEGs can now be marshaled and unmarshaled.
- Change signature to `parser/state`
- Add `:until` verb to loop.
- Add `:p` flag to `fiber/new`.
- Add `file/{fdopen,fileno}` functions.
- Add `parser/clone` function.
- Add optional argument to `parser/where` to set parser byte index.
- Add optional `env` argument to `all-bindings` and `all-dynamics`.
- Add scratch memory C API functions for auto-released memory on next gc.
  Scratch memory differs from normal GCed memory as it can also be freed normally
  for better performance.
- Add API compatibility checking for modules. This will let native modules not load
  when the host program is not of a compatible version or configuration.
- Change signature of `os/execute` to be much more flexible.

## 0.6.0 - 2019-05-29
- `file/close` returns exit code when closing file opened with `file/popen`.
- Add `os/rename`
- Update windows installer to include tools like `jpm`.
- Add `jpm` tool for building and managing projects.
- Change interface to `cook` tool.
- Add optional filters to `module/paths` to further refine import methods.
- Add keyword arguments via `&keys` in parameter list.
- Add `-k` flag for flychecking source.
- Change signature to `compile` function.
- Add `module/loaders` for custom loading functions.
- Add external unification to `match` macro.
- Add static library to main build.
- Add `janet/*headerpath*` and change location of installed headers.
- Let `partition` take strings.
- Haiku OS support
- Add `string/trim`, `string/trimr`, and `string/triml`.
- Add `dofile` function.
- Numbers require at least 1 significant digit.
- `file/read` will return nil on end of file.
- Fix various bugs.

## 0.5.0 - 2019-05-09
- Fix some bugs with buffers.
- Add `trace` and `untrace` to the core library.
- Add `string/has-prefix?` and `string/has-suffix?` to string module.
- Add simple debugger to repl that activates on errors or debug signal
- Remove `*env*` and `*doc-width*`.
- Add `fiber/getenv`, `fiber/setenv`, and `dyn`, and `setdyn`.
- Add support for dynamic bindings (via the `dyn` and `setdyn` functions).
- Change signatures of some functions like `eval` which no longer takes
  an optional environment.
- Add printf function
- Make `pp` configurable with dynamic binding `:pretty-format`.
- Remove the `meta` function.
- Add `with-dyns` for blocks with dynamic bindings assigned.
- Allow leading and trailing newlines in backtick-delimited string (long strings).
  These newlines will not be included in the actual string value.

## 0.4.1 - 2019-04-14
- Squash some bugs
- Peg patterns can now make captures in any position in a grammar.
- Add color to repl output
- Add array/remove function
- Add meson build support
- Add int module for int types
- Add meson build option
- Add (break) special form and improve loop macro
- Allow abstract types to specify custom tostring method
- Extend C API for marshalling abstract types and other values
- Add functions to `os` module.

## 0.4.0 - 2019-03-08
- Fix a number of smaller bugs
- Added :export option to import and require
- Added typed arrays
- Remove `callable?`.
- Remove `tuple/append` and `tuple/prepend`, which may have seemed like `O(1)`
  operations. Instead, use the `splice` special to extend tuples.
- Add `-m` flag to main client to allow specifying where to load
  system modules from.
- Add `-c` flag to main client to allow compiling Janet modules to images.
- Add `string/format` and `buffer/format`.
- Remove `string/pretty` and `string/number`.
- `make-image` function creates pre compiled images for janet. These images
  link to the core library. They can be loaded via require or manually via
  `load-image`.
- Add bracketed tuples as tuple constructor.
- Add partition function to core library.
- Pre-compile core library into an image for faster startup.
- Add methods to parser values that mirror the api.
- Add janet\_getmethod to CAPI for easier use of method like syntax.
- Add get/set to abstract types to allow them to behave more
  like objects with methods.
- Add parser/insert to modify parser state programmatically
- Add debug/stacktrace for easy, pretty stacktraces
- Remove the status-pp function
- Update API to run-context to be much more sane
- Add :lflags option to cook/make-native
- Disallow NaNs as table or struct keys
- Update module resolution paths and format

## 0.3.0 - 2019-01-26
- Add amalgamated build to janet for easier embedding.
- Add os/date function
- Add slurp and spit to core library.
- Added this changelog.
- Added peg module (Parsing Expression Grammars)
- Move hand written documentation into website repository.<|MERGE_RESOLUTION|>--- conflicted
+++ resolved
@@ -2,13 +2,10 @@
 All notable changes to this project will be documented in this file.
 
 ## Unreleased - ???
-<<<<<<< HEAD
 - Silence warnings in some compilers.
-=======
 - Change `net/read`, `net/chunk`, and `net/write` to raise errors in the case of failures.
 - Add `janet_continue_signal` to C API. This indirectly enables C functions that yield to the event loop
   to raise errors or other signals.
->>>>>>> 58374623
 - Update meson build script to fix bug on Debian's version of meson
 - Add `xprint`, `xprin`, `xprintf`, and `xprinf`.
 - `net/write` now raises an error message if write fails.
