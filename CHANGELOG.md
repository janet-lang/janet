# Changelog
All notable changes to this project will be documented in this file.

## Unreleased - ???
<<<<<<< HEAD
- Add `dflt` argument to find-index.
=======
- Deprecate `file/popen` in favor of `os/spawn`.
>>>>>>> 9760cf1f
- Add `:all` keyword to `ev/read` and `net/read` to make them more like `file/read`. However, we
  do not provide any `:line` option as that requires buffering.
- Change repl behavior to make Ctrl-C raise SIGINT on posix. The old behavior for Ctrl-C,
  to clear the current line buffer, has been moved to Ctrl-Q.
- Importing modules that start with `/` is now the only way to import from project root.
  Before, this would import from / on disk. Previous imports that did not start with `.` or `/`
  are now unambiguously importing from the syspath, instead of checking both the syspath and
  the project root. This is backwards incompatible and dependencies should be updated for this.
- Change hash function for numbers.
- Improve error handling of `dofile`.

## 1.13.1 - 2020-12-13
- Pretty printing a table with a prototype will look for `:_name` instead of `:name`
  in the prototype table to tag the output.
- `match` macro implementation changed to be tail recursive.
- Adds a :preload loader which allows one to manually put things into `module/cache`.
- Add `buffer/push` function.
- Backtick delimited strings and buffers are now reindented based on the column of the
  opening delimiter. Whitespace in columns to the left of the starting column is ignored unless
  there are non-space/non-newline characters in that region, in which case the old behavior is preserved.
- Argument to `(error)` combinator in PEGs is now optional.
- Add `(line)` and `(column)` combinators to PEGs to capture source line and column.
  This should make error reporting a bit easier.
- Add `merge-module` to core.
- During installation and release, merge janetconf.h into janet.h for easier install.
- Add `upscope` special form.
- `os/execute` and `os/spawn` can take streams for redirecting IO.
- Add `:parser` and `:read` parameters to `run-context`.
- Add `os/open` if ev is enabled.
- Add `os/pipe` if ev is enabled.
- Add `janet_thread_current(void)` to C API
- Add integer parsing forms to pegs. This makes parsing many binary protocols easier.
- Lots of updates to networking code - now can use epoll (or poll) on linux and IOCP on windows.
- Add `ev/` module. This exposes a fiber scheduler, queues, timeouts, and other functionality to users
  for single threaded cooperative scheduling and asynchronous IO.
- Add `net/accept-loop` and `net/listen`. These functions break down `net/server` into it's essential parts
  and are more flexible. They also allow further improvements to these utility functions.
- Various small bug fixes.

## 1.12.2 - 2020-09-20
- Add janet\_try and janet\_restore to C API.
- Fix `os/execute` regression on windows.
- Add :pipe option to `os/spawn`.
- Fix docstring typos.

## 1.12.1 - 2020-09-07
- Make `zero?`, `one?`, `pos?`, and `neg?` polymorphic.
- Add C++ support to jpm and improve C++ interop in janet.h.
- Add `%t` formatter to `printf`, `string/format`, and other formatter functions.
- Expose `janet_cfuns_prefix` in C API.
- Add `os/proc-wait` and `os/proc-kill` for interacting with processes.
- Add `janet_getjfile` to C API.
- Allow redirection of stdin, stdout, and stderr by passing keywords in the env table in `os/spawn` and `os/execute`.
- Add `os/spawn` to get a core/process back instead of an exit code as in `os/execute`.
  When called like this, `os/execute` returns immediately.
- Add `:x` flag to os/execute to raise error when exit code is non-zero.
- Don't run `main` when flychecking.
- Add `:n` flag to `file/open` to raise an error if file cannot be opened.
- Fix import macro to not try and coerce everything to a string.
- Allow passing a second argument to `disasm`.
- Add `cancel`. Resumes a fiber but makes it immediately error at the yield point.
- Allow multi-line paste into built in repl.
- Add `(curenv)`.
- Change `net/read`, `net/chunk`, and `net/write` to raise errors in the case of failures.
- Add `janet_continue_signal` to C API. This indirectly enables C functions that yield to the event loop
  to raise errors or other signals.
- Update meson build script to fix bug on Debian's version of meson
- Add `xprint`, `xprin`, `xprintf`, and `xprinf`.
- `net/write` now raises an error message if write fails.
- Fix issue with SIGPIPE on macOS and BSDs.

## 1.11.3 - 2020-08-03
- Add `JANET_HASHSEED` environment variable when `JANET_PRF` is enabled.
- Expose `janet_cryptorand` in C API.
- Properly initialize PRF in default janet program
- Add `index-of` to core library.
- Add `-fPIC` back to core CFLAGS (non-optional when compiling default client with Makefile)
- Fix defaults on Windows for ARM
- Fix defaults on NetBSD.

## 1.11.1 - 2020-07-25
- Fix jpm and git with multiple git installs on Windows
- Fix importing a .so file in the current directory
- Allow passing byte sequence types directly to typed-array constructors.
- Fix bug sending files between threads.
- Disable PRF by default.
- Update the soname.

## 1.11.0 - 2020-07-18
- Add `forever` macro.
- Add `any?` predicate to core.
- Add `jpm list-pkgs` subcommand to see which package aliases are in the listing.
- Add `jpm list-installed` subcommand to see which packages are installed.
- Add `math/int-min`, `math/int-max`, `math/int32-min`, and `math/int32-max` for getting integer limits.
- The gc interval is now autotuned, to prevent very bad gc behavior.
- Improvements to the bytecode compiler, Janet will now generate more efficient bytecode.
- Add `peg/find`, `peg/find-all`, `peg/replace`, and `peg/replace-all`
- Add `math/nan`
- Add `forv` macro
- Add `symbol/slice`
- Add `keyword/slice`
- Allow cross compilation with Makefile.
- Change `compare-primitve` to `cmp` and make it more efficient.
- Add `reverse!` for reversing an array or buffer in place.
- `janet_dobytes` and `janet_dostring` return parse errors in \*out
- Add `repeat` macro for iterating something n times.
- Add `eachy` (each yield) macro for iterating a fiber.
- Fix `:generate` verb in loop macro to accept non symbols as bindings.
- Add `:h`, `:h+`, and `:h*` in `default-peg-grammar` for hexidecimal digits.
- Fix `%j` formatter to print numbers precisely (using the `%.17g` format string to printf).

## 1.10.1 - 2020-06-18
- Expose `janet_table_clear` in API.
- Respect `JANET_NO_PROCESSES` define when building
- Fix `jpm` rules having multiple copies of the same dependency.
- Fix `jpm` install in some cases.
- Add `array/trim` and `buffer/trim` to shrink the backing capacity of these types
  to their current length.

## 1.10.0 - 2020-06-14
- Hardcode default jpm paths on install so env variables are needed in fewer cases.
- Add `:no-compile` to `create-executable` option for jpm.
- Fix bug with the `trace` function.
- Add `:h`, `:a`, and `:c` flags to `thread/new` for creating new kinds of threads.
  By default, threads will now consume much less memory per thread, but sending data between
  threads may cost more.
- Fix flychecking when using the `use` macro.
- CTRL-C no longer exits the repl, and instead cancels the current form.
- Various small bug fixes
- New MSI installer instead of NSIS based installer.
- Make `os/realpath` work on windows.
- Add polymorphic `compare` functions for comparing numbers.
- Add `to` and `thru` peg combinators.
- Add `JANET_GIT` environment variable to jpm to use a specific git binary (useful mainly on windows).
- `asm` and `disasm` functions now use keywords instead of macros for keys. Also
  some slight changes to the way constants are encoded (remove wrapping `quote` in some cases).
- Expose current macro form inside macros as (dyn :macro-form)
- Add `tracev` macro.
- Fix compiler bug that emitted incorrect code in some cases for while loops that create closures.
- Add `:fresh` option to `(import ...)` to overwrite the module cache.
- `(range x y 0)` will return an empty array instead of hanging forever.
- Rename `jpm repl` to `jpm debug-repl`.

## 1.9.1 - 2020-05-12
- Add :prefix option to declare-source
- Re-enable minimal builds with the debugger.
- Add several flags for configuring Janet on different platforms.
- Fix broken meson build from 1.9.0 and add meson to CI.
- Fix compilation issue when nanboxing is disabled.

## 1.9.0 - 2020-05-10
- Add `:ldflags` option to many jpm declare functions.
- Add `errorf` to core.
- Add `lenprefix` combinator to PEGs.
- Add `%M`, `%m`, `%N`, and `%n` formatters to formatting functions. These are the
  same as `%Q`, `%q`, `%P`, and `%p`, but will not truncate long values.
- Add `fiber/root`.
- Add beta `net/` module to core for socket based networking.
- Add the `parse` function to parse strings of source code more conveniently.
- Add `jpm rule-tree` subcommand.
- Add `--offline` flag to jpm to force use of the cache.
- Allow sending pointers and C functions across threads via `thread/send`.
- Fix bug in `getline`.
- Add `sh-rule` and `sh-phony` to jpm's dialect of Janet.
- Change C api's `janet_formatb` -> `janet_formatbv`, and add new function `janet_formatb` to C api.
- Add `edefer` macro to core.
- A struct/table literal/constructor with duplicate keys will use the last value given.
  Previously, this was inconsistent between tables and structs, literals and constructor functions.
- Add debugger to core. The debugger functions are only available
  in a debug repl, and are prefixed by a `.`.
- Add `sort-by` and `sorted-by` to core.
- Support UTF-8 escapes in strings via `\uXXXX` or `\UXXXXXX`.
- Add `math/erf`
- Add `math/erfc`
- Add `math/log1p`
- Add `math/next`
- Add os/umask
- Add os/perm-int
- Add os/perm-string
- Add :int-permissions option for os/stat.
- Add `jpm repl` subcommand, as well as `post-deps` macro in project.janet files.
- Various bug fixes.

## 1.8.1 - 2020-03-31
- Fix bugs for big endian systems
- Fix 1.8.0 regression on BSDs

## 1.8.0 - 2020-03-29
- Add `reduce2`, `accumulate`, and `accumulate2`.
- Add lockfiles to `jpm` via `jpm make-lockfile` and `jpm load-lockfile`.
- Add `os/realpath` (Not supported on windows).
- Add `os/chmod`.
- Add `chr` macro.
- Allow `_` in the `match` macro to match anything without creating a binding
  or doing unification. Also change behavior of matching nil.
- Add `:range-to` and `:down-to` verbs in the `loop` macro.
- Fix `and` and `or` macros returning nil instead of false in some cases.
- Allow matching successfully against nil values in the `match` macro.
- Improve `janet_formatc` and `janet_panicf` formatters to be more like `string/format`.
  This makes it easier to make nice error messages from C.
- Add `signal`
- Add `fiber/can-resume?`
- Allow fiber functions to accept arguments that are passed in via `resume`.
- Make flychecking slightly less strict but more useful
- Correct arity for `next`
- Correct arity for `marshal`
- Add `flush` and `eflush`
- Add `prompt` and `return` on top of signal for user friendly delimited continuations.
- Fix bug in buffer/blit when using the offset-src argument.
- Fix segfault with malformed pegs.

## 1.7.0 - 2020-02-01
- Remove `file/fileno` and `file/fdopen`.
- Remove `==`, `not==`, `order<`, `order>`, `order<=`, and `order>=`. Instead, use the normal
  comparison and equality functions.
- Let abstract types define a hash function and comparison/equality semantics. This lets
  abstract types much better represent value types. This adds more fields to abstract types, which
  will generate warnings when compiled against other versions.
- Remove Emscripten build. Instead, use the amalgamated source code with a custom toolchain.
- Update documentation.
- Add `var-`
- Add `module/add-paths`
- Add `file/temp`
- Add `mod` function to core.
- Small bug fixes
- Allow signaling from C functions (yielding) via janet\_signalv. This
  makes it easy to write C functions that work with event loops, such as
  in libuv or embedded in a game.
- Add '%j' formatting option to the format family of functions.
- Add `defer`
- Add `assert`
- Add `when-with`
- Add `if-with`
- Add completion to the default repl based on currently defined bindings. Also generally improve
  the repl keybindings.
- Add `eachk`
- Add `eachp`
- Improve functionality of the `next` function. `next` now works on many different
  types, not just tables and structs. This allows for more generic data processing.
- Fix thread module issue where sometimes decoding a message failed.
- Fix segfault regression when macros are called with bad arity.

## 1.6.0 - 2019-12-22
- Add `thread/` module to the core.
- Allow seeding RNGs with any sequence of bytes. This provides
  a wider key space for the RNG. Exposed in C as `janet_rng_longseed`.
- Fix issue in `resume` and similar functions that could cause breakpoints to be skipped.
- Add a number of new math functions.
- Improve debugger experience and capabilities. See examples/debugger.janet
  for what an interactive debugger could look like.
- Add `debug/step` (janet\_step in the C API) for single stepping Janet bytecode.
- The built in repl now can enter the debugger on any signal (errors, yields,
  user signals, and debug signals). To enable this, type (setdyn :debug true)
  in the repl environment.
- When exiting the debugger, the fiber being debugged is resumed with the exit value
  of the debug session (the value returned by `(quit return-value)`, or nil if user typed Ctrl-D).
- `(quit)` can take an optional argument that is the return value. If a module
  contains `(quit some-value)`, the value of that module returned to `(require "somemod")`
  is the return value. This lets module writers completely customize a module without writing
  a loader.
- Add nested quasiquotation.
- Add `os/cryptorand`
- Add `prinf` and `eprinf` to be have like `printf` and `eprintf`. The latter two functions
  now including a trailing newline, like the other print functions.
- Add nan?
- Add `janet_in` to C API.
- Add `truthy?`
- Add `os/environ`
- Add `buffer/fill` and `array/fill`
- Add `array/new-filled`
- Use `(doc)` with no arguments to see available bindings and dynamic bindings.
- `jpm` will use `CC` and `AR` environment variables when compiling programs.
- Add `comptime` macro for compile time evaluation.
- Run `main` functions in scripts if they exist, just like jpm standalone binaries.
- Add `protect` macro.
- Add `root-env` to get the root environment table.
- Change marshalling protocol with regard to abstract types.
- Add `show-paths` to `jpm`.
- Add several default patterns, like `:d` and `:s+`, to PEGs.
- Update `jpm` path settings to make using `jpm` easier on non-global module trees.
- Numerous small bug fixes and usability improvements.

### 1.5.1 - 2019-11-16
- Fix bug when printing buffer to self in some edge cases.
- Fix bug with `jpm` on windows.
- Fix `update` return value.

## 1.5.0 - 2019-11-10
- `os/date` now defaults to UTC.
- Add `--test` flag to jpm to test libraries on installation.
- Add `math/rng`, `math/rng-int`, and `math/rng-uniform`.
- Add `in` function to index in a stricter manner. Conversely, `get` will
  now not throw errors on bad keys.
- Indexed types and byte sequences will now error when indexed out of range or
  with bad keys.
- Add rng functions to Janet. This also replaces the RNG behind `math/random`
  and `math/seedrandom` with a consistent, platform independent RNG.
- Add `with-vars` macro.
- Add the `quickbin` command to jpm.
- Create shell.c when making the amalgamated source. This can be compiled with
  janet.c to make the janet interpreter.
- Add `cli-main` function to the core, which invokes Janet's CLI interface.
  This basically moves what was init.janet into boot.janet.
- Improve flychecking, and fix flychecking bugs introduced in 1.4.0.
- Add `prin`, `eprint`, `eprintf` and `eprin` functions. The
  functions prefix with e print to `(dyn :err stderr)`
- Print family of functions can now also print to buffers
  (before, they could only print to files.) Output can also
  be completely disabled with `(setdyn :out false)`.
- `printf` is now a c function for optimizations in the case
  of printing to buffers.

## 1.4.0 - 2019-10-14
- Add `quit` function to exit from a repl, but not always exit the entire
  application.
- Add `update-pkgs` to jpm.
- Integrate jpm with https://github.com/janet-lang/pkgs.git. jpm can now
  install packages based on their short names in the package listing, which
  can be customized via an env variable.
- Add `varfn` macro
- Add compile time arity checking when function in function call is known.
- Added `slice` to the core library.
- The `*/slice` family of functions now can take nil as start or end to get
  the same behavior as the defaults (0 and -1) for those parameters.
- `string/` functions that take a pattern to search for will throw an error
  when receiving the empty string.
- Replace (start:end) style stacktrace source position information with
  line, column. This should be more readable for humans. Also, range information
  can be recovered by re-parsing source.

## 1.3.1 - 2019-09-21
- Fix some linking issues when creating executables with native dependencies.
- jpm now runs each test script in a new interpreter.
- Fix an issue that prevent some valid programs from compiling.
- Add `mean` to core.
- Abstract types that implement the `:+`, `:-`, `:*`, `:/`, `:>`, `:==`, `:<`,
  `:<=`, and `:>=` methods will work with the corresponding built-in
  arithmetic functions. This means built-in integer types can now be used as
  normal number values in many contexts.
- Allow (length x) on typed arrays an other abstract types that implement
  the :length method.

## 1.3.0 - 2019-09-05
- Add `get-in`, `put-in`, `update-in`, and `freeze` to core.
- Add `jpm run rule` and `jpm rules` to jpm to improve utility and discoverability of jpm.
- Remove `cook` module and move `path` module to https://github.com/janet-lang/path.git.
  The functionality in `cook` is now bundled directly in the `jpm` script.
- Add `buffer/format` and `string/format` format flags `Q` and `q` to print colored and
  non-colored single-line values, similar to `P` and `p`.
- Change default repl to print long sequences on one line and color stacktraces if color is enabled.
- Add `backmatch` pattern for PEGs.
- jpm detects if not in a Developer Command prompt on windows for a better error message.
- jpm install git submodules in dependencies
- Change default fiber stack limit to the maximum value of a 32 bit signed integer.
- Some bug fixes with `jpm`
- Fix bugs with pegs.
- Add `os/arch` to get ISA that janet was compiled for
- Add color to stacktraces via `(dyn :err-color)`

## 1.2.0 - 2019-08-08
- Add `take` and `drop` functions that are easier to use compared to the
  existing slice functions.
- Add optional default value to `get`.
- Add function literal short-hand via `|` reader macro, which maps to the
  `short-fn` macro.
- Add `int?` and `nat?` functions to the core.
- Add `(dyn :executable)` at top level to get what used to be
  `(process/args 0)`.
- Add `:linux` to platforms returned by `(os/which)`.
- Update jpm to build standalone executables. Use `declare-executable` for this.
- Add `use` macro.
- Remove `process/args` in favor of `(dyn :args)`.
- Fix bug with Nanbox implementation allowing users to created
  custom values of any type with typed array and marshal modules, which
  was unsafe.
- Add `janet_wrap_number_safe` to API, for converting numbers to Janets
  where the number could be any 64 bit, user provided bit pattern. Certain
  NaN values (which a machine will never generate as a result of a floating
  point operation) are guarded against and converted to a default NaN value.

## 1.1.0 - 2019-07-08
- Change semantics of `-l` flag to be import rather than dofile.
- Fix compiler regression in top level defs with destructuring.
- Add `table/clone`.
- Improve `jpm` tool with git and dependency capabilities, as well as better
  module uninstalls.

## 1.0.0 - 2019-07-01
- Add `with` macro for resource handling.
- Add `propagate` function so we can "rethrow" signals after they are
  intercepted. This makes signals even more flexible.
- Add `JANET_NO_DOCSTRINGS` and `JANET_NO_SOURCEMAPS` defines in janetconf.h
  for shrinking binary size.
  This seems to save about 50kB in most builds, so it's not usually worth it.
- Update module system to allow relative imports. The `:cur:` pattern
  in `module/expand-path` will expand to the directory part of the current file, or
  whatever the value of `(dyn :current-file)` is. The `:dir:` pattern gets
  the directory part of the input path name.
- Remove `:native:` pattern in `module/paths`.
- Add `module/expand-path`
- Remove `module/*syspath*` and `module/*headerpath*` in favor of dynamic
  bindings `:syspath` and `:headerpath`.
- Compiled PEGs can now be marshaled and unmarshaled.
- Change signature to `parser/state`
- Add `:until` verb to loop.
- Add `:p` flag to `fiber/new`.
- Add `file/{fdopen,fileno}` functions.
- Add `parser/clone` function.
- Add optional argument to `parser/where` to set parser byte index.
- Add optional `env` argument to `all-bindings` and `all-dynamics`.
- Add scratch memory C API functions for auto-released memory on next gc.
  Scratch memory differs from normal GCed memory as it can also be freed normally
  for better performance.
- Add API compatibility checking for modules. This will let native modules not load
  when the host program is not of a compatible version or configuration.
- Change signature of `os/execute` to be much more flexible.

## 0.6.0 - 2019-05-29
- `file/close` returns exit code when closing file opened with `file/popen`.
- Add `os/rename`
- Update windows installer to include tools like `jpm`.
- Add `jpm` tool for building and managing projects.
- Change interface to `cook` tool.
- Add optional filters to `module/paths` to further refine import methods.
- Add keyword arguments via `&keys` in parameter list.
- Add `-k` flag for flychecking source.
- Change signature to `compile` function.
- Add `module/loaders` for custom loading functions.
- Add external unification to `match` macro.
- Add static library to main build.
- Add `janet/*headerpath*` and change location of installed headers.
- Let `partition` take strings.
- Haiku OS support
- Add `string/trim`, `string/trimr`, and `string/triml`.
- Add `dofile` function.
- Numbers require at least 1 significant digit.
- `file/read` will return nil on end of file.
- Fix various bugs.

## 0.5.0 - 2019-05-09
- Fix some bugs with buffers.
- Add `trace` and `untrace` to the core library.
- Add `string/has-prefix?` and `string/has-suffix?` to string module.
- Add simple debugger to repl that activates on errors or debug signal
- Remove `*env*` and `*doc-width*`.
- Add `fiber/getenv`, `fiber/setenv`, and `dyn`, and `setdyn`.
- Add support for dynamic bindings (via the `dyn` and `setdyn` functions).
- Change signatures of some functions like `eval` which no longer takes
  an optional environment.
- Add printf function
- Make `pp` configurable with dynamic binding `:pretty-format`.
- Remove the `meta` function.
- Add `with-dyns` for blocks with dynamic bindings assigned.
- Allow leading and trailing newlines in backtick-delimited string (long strings).
  These newlines will not be included in the actual string value.

## 0.4.1 - 2019-04-14
- Squash some bugs
- Peg patterns can now make captures in any position in a grammar.
- Add color to repl output
- Add array/remove function
- Add meson build support
- Add int module for int types
- Add meson build option
- Add (break) special form and improve loop macro
- Allow abstract types to specify custom tostring method
- Extend C API for marshalling abstract types and other values
- Add functions to `os` module.

## 0.4.0 - 2019-03-08
- Fix a number of smaller bugs
- Added :export option to import and require
- Added typed arrays
- Remove `callable?`.
- Remove `tuple/append` and `tuple/prepend`, which may have seemed like `O(1)`
  operations. Instead, use the `splice` special to extend tuples.
- Add `-m` flag to main client to allow specifying where to load
  system modules from.
- Add `-c` flag to main client to allow compiling Janet modules to images.
- Add `string/format` and `buffer/format`.
- Remove `string/pretty` and `string/number`.
- `make-image` function creates pre compiled images for janet. These images
  link to the core library. They can be loaded via require or manually via
  `load-image`.
- Add bracketed tuples as tuple constructor.
- Add partition function to core library.
- Pre-compile core library into an image for faster startup.
- Add methods to parser values that mirror the api.
- Add janet\_getmethod to CAPI for easier use of method like syntax.
- Add get/set to abstract types to allow them to behave more
  like objects with methods.
- Add parser/insert to modify parser state programmatically
- Add debug/stacktrace for easy, pretty stacktraces
- Remove the status-pp function
- Update API to run-context to be much more sane
- Add :lflags option to cook/make-native
- Disallow NaNs as table or struct keys
- Update module resolution paths and format

## 0.3.0 - 2019-01-26
- Add amalgamated build to janet for easier embedding.
- Add os/date function
- Add slurp and spit to core library.
- Added this changelog.
- Added peg module (Parsing Expression Grammars)
- Move hand written documentation into website repository.<|MERGE_RESOLUTION|>--- conflicted
+++ resolved
@@ -2,11 +2,8 @@
 All notable changes to this project will be documented in this file.
 
 ## Unreleased - ???
-<<<<<<< HEAD
 - Add `dflt` argument to find-index.
-=======
 - Deprecate `file/popen` in favor of `os/spawn`.
->>>>>>> 9760cf1f
 - Add `:all` keyword to `ev/read` and `net/read` to make them more like `file/read`. However, we
   do not provide any `:line` option as that requires buffering.
 - Change repl behavior to make Ctrl-C raise SIGINT on posix. The old behavior for Ctrl-C,
