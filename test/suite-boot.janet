--- conflicted
+++ resolved
@@ -976,7 +976,6 @@
 (assert (= () '() (macex '())) "macex ()")
 (assert (= '[] (macex '[])) "macex []")
 
-<<<<<<< HEAD
 # Knuth man or boy test
 (var a nil)
 (defn man-or-boy [x] (a x |1 |-1 |-1 |1 |0))
@@ -988,9 +987,7 @@
     (b)))
 (assert (= -2 (man-or-boy 2)))
 (assert (= -67 (man-or-boy 10)))
-=======
 (assert (= :a (with-env @{:b :a} (dyn :b))) "with-env dyn")
 (assert-error "unknown symbol +" (with-env @{} (eval '(+ 1 2))))
->>>>>>> 7bae7d9e
 
 (end-suite)