--- conflicted
+++ resolved
@@ -1765,50 +1765,35 @@
 /* no docstrings or sourcemaps */
 #define JANET_REG_(JNAME, CNAME) {JNAME, CNAME, NULL, NULL, 0}
 #define JANET_FN_(CNAME, USAGE, DOCSTRING) \
-<<<<<<< HEAD
-    static Janet CNAME (int32_t argc, Janet *argv)
+    Janet CNAME (int32_t argc, Janet *argv)
 #define JANET_DEF_(ENV, JNAME, VAL, DOC) \
     janet_def(ENV, JNAME, VAL, NULL)
-=======
-    Janet CNAME (int32_t argc, Janet *argv)
->>>>>>> 617da249
 
 /* sourcemaps only */
 #define JANET_REG_S(JNAME, CNAME) {JNAME, CNAME, NULL, __FILE__, CNAME##_sourceline_}
 #define JANET_FN_S(CNAME, USAGE, DOCSTRING) \
     static int32_t CNAME##_sourceline_ = __LINE__; \
-<<<<<<< HEAD
-    static Janet CNAME (int32_t argc, Janet *argv)
+    Janet CNAME (int32_t argc, Janet *argv)
 #define JANET_DEF_S(ENV, JNAME, VAL, DOC) \
     janet_def_sm(ENV, JNAME, VAL, NULL, __FILE__, __LINE__)
-=======
-    Janet CNAME (int32_t argc, Janet *argv)
->>>>>>> 617da249
 
 /* docstring only */
 #define JANET_REG_D(JNAME, CNAME) {JNAME, CNAME, CNAME##_docstring_, NULL, 0}
 #define JANET_FN_D(CNAME, USAGE, DOCSTRING) \
     static const char CNAME##_docstring_[] = USAGE "\n\n" DOCSTRING; \
-<<<<<<< HEAD
-    static Janet CNAME (int32_t argc, Janet *argv)
+    Janet CNAME (int32_t argc, Janet *argv)
 #define JANET_DEF_D(ENV, JNAME, VAL, DOC) \
     janet_def(ENV, JNAME, VAL, DOC)
-=======
-    Janet CNAME (int32_t argc, Janet *argv)
->>>>>>> 617da249
 
 /* sourcemaps and docstrings */
 #define JANET_REG_SD(JNAME, CNAME) {JNAME, CNAME, CNAME##_docstring_, __FILE__, CNAME##_sourceline_}
 #define JANET_FN_SD(CNAME, USAGE, DOCSTRING) \
     static int32_t CNAME##_sourceline_ = __LINE__; \
     static const char CNAME##_docstring_[] = USAGE "\n\n" DOCSTRING; \
-<<<<<<< HEAD
-    static Janet CNAME (int32_t argc, Janet *argv)
+    Janet CNAME (int32_t argc, Janet *argv)
 #define JANET_DEF_SD(ENV, JNAME, VAL, DOC) \
     janet_def_sm(ENV, JNAME, VAL, DOC, __FILE__, __LINE__)
-=======
-    Janet CNAME (int32_t argc, Janet *argv)
->>>>>>> 617da249
+
 
 /* Choose defaults for source mapping and docstring based on config defs */
 #if defined(JANET_NO_SOURCEMAPS) && defined(JANET_NO_DOCSTRINGS)
