# The core janet library
# Copyright 2024 © Calvin Rose

###
###
### Macros and Basic Functions
###
###

(def defn :macro
  ```
  (defn name & more)

  Define a function. Equivalent to `(def name (fn name [args] ...))`.
  ```
  (fn defn [name & more]
    (def len (length more))
    (def modifiers @[])
    (var docstr "")
    (def fstart
      (fn recur [i]
        (def {i ith} more)
        (def t (type ith))
        (if (= t :tuple)
          i
          (do
            (if (= t :string)
              (set docstr ith)
              (array/push modifiers ith))
            (if (< i len) (recur (+ i 1)))))))
    (def start (fstart 0))
    (def args (in more start))
    # Add function signature to docstring
    (var index 0)
    (def arglen (length args))
    (def buf (buffer "(" name))
    (while (< index arglen)
      (buffer/push-string buf " ")
      (buffer/format buf "%j" (in args index))
      (set index (+ index 1)))
    (array/push modifiers (string buf ")\n\n" docstr))
    (if (dyn :debug) (array/push modifiers {:source-form (dyn :macro-form)}))
    # Build return value
    ~(def ,name ,;modifiers (fn ,name ,;(tuple/slice more start)))))

(defn defmacro :macro
  "Define a macro."
  [name & more]
  (setdyn name @{}) # override old macro definitions in the case of a recursive macro
  (apply defn name :macro more))

(defmacro as-macro
  ``Use a function or macro literal `f` as a macro. This lets
  any function be used as a macro. Inside a quasiquote, the
  idiom `(as-macro ,my-custom-macro arg1 arg2...)` can be used
  to avoid unwanted variable capture of `my-custom-macro`.``
  [f & args]
  (f ;args))

(defmacro defmacro-
  "Define a private macro that will not be exported."
  [name & more]
  (apply defn name :macro :private more))

(defmacro defn-
  "Define a private function that will not be exported."
  [name & more]
  (apply defn name :private more))

(defmacro def-
  "Define a private value that will not be exported."
  [name & more]
  ~(def ,name :private ,;more))

(defmacro var-
  "Define a private var that will not be exported."
  [name & more]
  ~(var ,name :private ,;more))

(defmacro toggle
  "Set a value to its boolean inverse. Same as `(set value (not value))`."
  [value]
  ~(set ,value (,not ,value)))

(defn defglobal
  "Dynamically create a global def."
  [name value]
  (def name* (symbol name))
  (setdyn name* @{:value value})
  nil)

(defn varglobal
  "Dynamically create a global var."
  [name init]
  (def name* (symbol name))
  (setdyn name* @{:ref @[init]})
  nil)

# Basic predicates
(defn nan? "Check if x is NaN." [x] (not= x x))
(defn number? "Check if x is a number." [x] (= (type x) :number))
(defn fiber? "Check if x is a fiber." [x] (= (type x) :fiber))
(defn string? "Check if x is a string." [x] (= (type x) :string))
(defn symbol? "Check if x is a symbol." [x] (= (type x) :symbol))
(defn keyword? "Check if x is a keyword." [x] (= (type x) :keyword))
(defn buffer? "Check if x is a buffer." [x] (= (type x) :buffer))
(defn function? "Check if x is a function (not a cfunction)." [x] (= (type x) :function))
(defn cfunction? "Check if x a cfunction." [x] (= (type x) :cfunction))
(defn table? "Check if x a table." [x] (= (type x) :table))
(defn struct? "Check if x a struct." [x] (= (type x) :struct))
(defn array? "Check if x is an array." [x] (= (type x) :array))
(defn tuple? "Check if x is a tuple." [x] (= (type x) :tuple))
(defn boolean? "Check if x is a boolean." [x] (= (type x) :boolean))
(defn truthy? "Check if x is truthy." [x] (if x true false))
(defn true? "Check if x is true." [x] (= x true))
(defn false? "Check if x is false." [x] (= x false))
(defn nil? "Check if x is nil." [x] (= x nil))
(defn empty? "Check if xs is empty." [xs] (= nil (next xs nil)))

# For macros, we define an incomplete odd? function that will be overridden.
(defn odd? [x] (= 1 (mod x 2)))

(def- non-atomic-types
  {:array true
   :tuple true
   :table true
   :buffer true
   :symbol true
   :struct true})

(defn idempotent?
  "Check if x is a value that evaluates to itself when compiled."
  [x]
  (not (in non-atomic-types (type x))))

# C style macros and functions for imperative sugar. No bitwise though.
(defn inc "Returns x + 1." [x] (+ x 1))
(defn dec "Returns x - 1." [x] (- x 1))
(defmacro ++ "Increments the var x by 1." [x] ~(set ,x (,+ ,x ,1)))
(defmacro -- "Decrements the var x by 1." [x] ~(set ,x (,- ,x ,1)))
(defmacro += "Increments the var x by n." [x & ns] ~(set ,x (,+ ,x ,;ns)))
(defmacro -= "Decrements the var x by n." [x & ns] ~(set ,x (,- ,x ,;ns)))
(defmacro *= "Shorthand for (set x (\\* x n))." [x & ns] ~(set ,x (,* ,x ,;ns)))
(defmacro /= "Shorthand for (set x (/ x n))." [x & ns] ~(set ,x (,/ ,x ,;ns)))
(defmacro %= "Shorthand for (set x (% x n))." [x & ns] ~(set ,x (,% ,x ,;ns)))

(defmacro assert
  "Throw an error if x is not truthy. Will not evaluate `err` if x is truthy."
  [x &opt err]
  (def v (gensym))
  ~(do
     (def ,v ,x)
     (if ,v
       ,v
       (,error ,(if err err (string/format "assert failure in %j" x))))))

(defmacro defdyn
  ``Define an alias for a keyword that is used as a dynamic binding. The
  alias is a normal, lexically scoped binding that can be used instead of
  a keyword to prevent typos. `defdyn` does not set dynamic bindings or otherwise
  replace `dyn` and `setdyn`. The alias _must_ start and end with the `*` character, usually
  called "earmuffs".``
  [alias & more]
  (assert (symbol? alias) "alias must be a symbol")
  (assert (> (length alias) 2) "name must have leading and trailing '*' characters")
  (assert (= 42 (get alias 0) (get alias (- (length alias) 1))) "name must have leading and trailing '*' characters")
  (def prefix (dyn :defdyn-prefix))
  (def kw (keyword prefix (slice alias 1 -2)))
  ~(def ,alias :dyn ,;more ,kw))

(defdyn *macro-form*
  "Inside a macro, is bound to the source form that invoked the macro")

(defdyn *lint-error*
  "The current lint error level. The error level is the lint level at which compilation will exit with an error and not continue.")

(defdyn *lint-warn*
  "The current lint warning level. The warning level is the lint level at which and error will be printed but compilation will continue as normal.")

(defdyn *lint-levels*
  "A table of keyword alias to numbers denoting a lint level. Can be used to provided custom aliases for numeric lint levels.")

(defdyn *macro-lints*
  ``Bound to an array of lint messages that will be reported by the compiler inside a macro.
  To indicate an error or warning, a macro author should use `maclintf`.``)

(defn maclintf
  ``When inside a macro, call this function to add a linter warning. Takes
  a `fmt` argument like `string/format`, which is used to format the message.``
  [level fmt & args]
  (def lints (dyn *macro-lints*))
  (if lints
    (do
      (def form (dyn *macro-form*))
      (def [l c] (if (tuple? form) (tuple/sourcemap form) [nil nil]))
      (def l (if (not= -1 l) l))
      (def c (if (not= -1 c) c))
      (def msg (string/format fmt ;args))
      (array/push lints [level l c msg])))
  nil)

(defn errorf
  "A combination of `error` and `string/format`. Equivalent to `(error (string/format fmt ;args))`."
  [fmt & args]
  (error (string/format fmt ;args)))

(defmacro assertf
<<<<<<< HEAD
  "Throw an error if x is not truthy. Will not evaluate `err` if x is truthy."
=======
  "Convenience macro that combines `assert` and `string/format`."
>>>>>>> 2bceba4a
  [x fmt & args]
  (def v (gensym))
  ~(do
     (def ,v ,x)
     (if ,v
       ,v
<<<<<<< HEAD
       (,error (,string/format ,fmt ,;args)))))
=======
       (,errorf ,fmt ,;args))))
>>>>>>> 2bceba4a

(defmacro default
  ``Define a default value for an optional argument.
  Expands to `(def sym (if (= nil sym) val sym))`.``
  [sym val]
  ~(def ,sym (if (,= nil ,sym) ,val ,sym)))

(defmacro comment
  "Ignores the body of the comment."
  [&])

(defmacro if-not
  "Shorthand for `(if (not condition) else then)`."
  [condition then &opt else]
  ~(if ,condition ,else ,then))

(defmacro when
  "Evaluates the body when the condition is true. Otherwise returns nil."
  [condition & body]
  ~(if ,condition (do ,;body)))

(defmacro unless
  "Shorthand for `(when (not condition) ;body)`. "
  [condition & body]
  ~(if ,condition nil (do ,;body)))

(defmacro cond
  `Evaluates conditions sequentially until the first true condition
  is found, and then executes the corresponding body. If there are an
  odd number of forms, and no forms are matched, the last expression
  is executed. If there are no matches, returns nil.`
  [& pairs]
  (defn aux [i]
    (def restlen (- (length pairs) i))
    (if (= restlen 0) nil
      (if (= restlen 1) (in pairs i)
        (tuple 'if (in pairs i)
               (in pairs (+ i 1))
               (aux (+ i 2))))))
  (aux 0))

(defmacro case
  ``Select the body that equals the dispatch value. When `pairs`
  has an odd number of elements, the last is the default expression.
  If no match is found, returns nil.``
  [dispatch & pairs]
  (def atm (idempotent? dispatch))
  (def sym (if atm dispatch (gensym)))
  (defn aux [i]
    (def restlen (- (length pairs) i))
    (if (= restlen 0) nil
      (if (= restlen 1) (in pairs i)
        (tuple 'if (tuple = sym (in pairs i))
               (in pairs (+ i 1))
               (aux (+ i 2))))))
  (if atm
    (aux 0)
    (tuple 'do
           (tuple 'def sym dispatch)
           (aux 0))))

(defmacro let
  ``Create a scope and bind values to symbols. Each pair in `bindings` is
  assigned as if with `def`, and the body of the `let` form returns the last
  value.``
  [bindings & body]
  (if (odd? (length bindings)) (error "expected even number of bindings to let"))
  (def len (length bindings))
  (var i 0)
  (var accum @['do])
  (while (< i len)
    (def {i k (+ i 1) v} bindings)
    (array/push accum (tuple 'def k v))
    (+= i 2))
  (array/concat accum body)
  (tuple/slice accum 0))

(defmacro try
  ``Try something and catch errors. `body` is any expression,
  and `catch` should be a form, the first element of which is a tuple. This tuple
  should contain a binding for errors and an optional binding for
  the fiber wrapping the body. Returns the result of `body` if no error,
  or the result of `catch` if an error.``
  [body catch]
  (let [[[err fib]] catch
        f (gensym)
        r (gensym)]
    ~(let [,f (,fiber/new (fn :try [] ,body) :ie)
           ,r (,resume ,f)]
       (if (,= (,fiber/status ,f) :error)
         (do (def ,err ,r) ,(if fib ~(def ,fib ,f)) ,;(tuple/slice catch 1))
         ,r))))

(defmacro protect
  `Evaluate expressions, while capturing any errors. Evaluates to a tuple
  of two elements. The first element is true if successful, false if an
  error, and the second is the return value or error.`
  [& body]
  (let [f (gensym) r (gensym)]
    ~(let [,f (,fiber/new (fn :protect [] ,;body) :ie)
           ,r (,resume ,f)]
       [(,not= :error (,fiber/status ,f)) ,r])))

(defmacro and
  `Evaluates to the last argument if all preceding elements are truthy, otherwise
  evaluates to the first falsey argument.`
  [& forms]
  (var ret true)
  (def len (length forms))
  (var i len)
  (while (> i 0)
    (-- i)
    (def v (in forms i))
    (set ret (if (= i (- len 1))
               v
               (if (idempotent? v)
                 ['if v ret v]
                 (do (def s (gensym))
                   ['if ['def s v] ret s])))))
  ret)

(defmacro or
  `Evaluates to the last argument if all preceding elements are falsey, otherwise
  evaluates to the first truthy element.`
  [& forms]
  (def len (length forms))
  (var i (- len 1))
  (var ret (get forms i))
  (while (> i 0)
    (-- i)
    (def fi (in forms i))
    (set ret (if (idempotent? fi)
               (tuple 'if fi fi ret)
               (do
                 (def $fi (gensym))
                 (tuple 'do (tuple 'def $fi fi)
                        (tuple 'if $fi $fi ret))))))
  ret)

(defmacro with-syms
  "Evaluates `body` with each symbol in `syms` bound to a generated, unique symbol."
  [syms & body]
  (var i 0)
  (def len (length syms))
  (def accum @[])
  (while (< i len)
    (array/push accum (in syms i) [gensym])
    (++ i))
  ~(let (,;accum) ,;body))

(defmacro defer
  ``Run `form` unconditionally after `body`, even if the body throws an error.
  Will also run `form` if a user signal 0-4 is received.``
  [form & body]
  (with-syms [f r]
    ~(do
       (def ,f (,fiber/new (fn :defer [] ,;body) :ti))
       (def ,r (,resume ,f))
       ,form
       (if (= (,fiber/status ,f) :dead)
         ,r
         (,propagate ,r ,f)))))

(defmacro edefer
  ``Run `form` after `body` in the case that body terminates abnormally (an error or user signal 0-4).
  Otherwise, return last form in `body`.``
  [form & body]
  (with-syms [f r]
    ~(do
       (def ,f (,fiber/new (fn :edefer [] ,;body) :ti))
       (def ,r (,resume ,f))
       (if (= (,fiber/status ,f) :dead)
         ,r
         (do ,form (,propagate ,r ,f))))))

(defmacro prompt
  ``Set up a checkpoint that can be returned to. `tag` should be a value
  that is used in a `return` statement, like a keyword.``
  [tag & body]
  (with-syms [res target payload fib]
    ~(do
       (def ,fib (,fiber/new (fn :prompt [] [,tag (do ,;body)]) :i0))
       (def ,res (,resume ,fib))
       (def [,target ,payload] ,res)
       (if (,= ,tag ,target)
         ,payload
         (,propagate ,res ,fib)))))

(defmacro chr
  `Convert a string of length 1 to its byte (ascii) value at compile time.`
  [c]
  (unless (and (string? c) (= (length c) 1))
    (error (string/format "expected string of length 1, got %v" c)))
  (c 0))

(defmacro label
  ``Set a label point that is lexically scoped. `name` should be a symbol
  that will be bound to the label.``
  [name & body]
  ~(do
     (def ,name @"")
     ,(apply prompt name body)))

(defn return
  "Return to a prompt point."
  [to &opt value]
  (signal 0 [to value]))

(defmacro with
  ``Evaluate `body` with some resource, which will be automatically cleaned up
  if there is an error in `body`. `binding` is bound to the expression `ctor`, and
  `dtor` is a function or callable that is passed the binding. If no destructor
  (`dtor`) is given, will call :close on the resource.``
  [[binding ctor dtor] & body]
  ~(do
     (def ,binding ,ctor)
     ,(apply defer [(or dtor :close) binding] body)))

(defmacro when-with
  ``Similar to with, but if binding is false or nil, returns
  nil without evaluating the body. Otherwise, the same as `with`.``
  [[binding ctor dtor] & body]
  ~(if-let [,binding ,ctor]
     ,(apply defer [(or dtor :close) binding] body)))

(defmacro if-with
  ``Similar to `with`, but if binding is false or nil, evaluates
  the falsey path. Otherwise, evaluates the truthy path. In both cases,
  `ctor` is bound to binding.``
  [[binding ctor dtor] truthy &opt falsey]
  ~(if-let [,binding ,ctor]
     ,(apply defer [(or dtor :close) binding] [truthy])
     ,falsey))

(defn- for-var-template
  [i start stop step comparison delta body]
  (with-syms [s]
    (def st (if (idempotent? step) step (gensym)))
    (def loop-body
      ~(while (,comparison ,i ,s)
         ,;body
         (set ,i (,delta ,i ,st))))
    ~(do
       (var ,i ,start)
       (def ,s ,stop)
       ,;(if (= st step) [] [~(def ,st ,step)])
       ,(if (and (number? st) (> st 0))
          loop-body
          ~(if (,> ,st 0) ,loop-body)))))

(defn- for-template
  [binding start stop step comparison delta body]
  (def i (gensym))
  (for-var-template i start stop step comparison delta
                    [~(def ,binding ,i) ;body]))

(defn- check-indexed [x]
  (if (indexed? x)
    x
    (error (string "expected tuple for range, got " x))))

(defn- range-template
  [binding object kind rest op comparison]
  (check-indexed object)
  (def [a b c] object)
  (def [start stop step]
    (case (length object)
      1 (case kind :range [0 a 1] :down [a 0 1])
      2 [a b 1]
      [a b c]))
  (for-template binding start stop step comparison op [rest]))

(defn- each-template
  [binding inx kind body]
  (with-syms [k]
    (def ds (if (idempotent? inx) inx (gensym)))
    ~(do
       ,(unless (= ds inx) ~(def ,ds ,inx))
       (var ,k (,next ,ds nil))
       (while (,not= nil ,k)
         (def ,binding
           ,(case kind
              :each ~(,in ,ds ,k)
              :keys k
              :pairs ~[,k (,in ,ds ,k)]))
         ,;body
         (set ,k (,next ,ds ,k))))))

(defn- iterate-template
  [binding expr body]
  (with-syms [i]
    ~(do
       (var ,i nil)
       (while (set ,i ,expr)
         (def ,binding ,i)
         ,body))))

(defn- loop1
  [body head i]

  # Terminate recursion
  (when (<= (length head) i)
    (break ~(do ,;body)))

  (def {i binding
        (+ i 1) verb} head)

  # 2 term expression
  (when (keyword? binding)
    (break
      (let [rest (loop1 body head (+ i 2))]
        (case binding
          :until ~(do (if ,verb (break) nil) ,rest)
          :while ~(do (if ,verb nil (break)) ,rest)
          :let ~(let ,verb (do ,rest))
          :after ~(do ,rest ,verb nil)
          :before ~(do ,verb ,rest nil)
          :repeat (with-syms [iter]
                    ~(do (var ,iter ,verb) (while (> ,iter 0) ,rest (-- ,iter))))
          :when ~(when ,verb ,rest)
          :unless ~(unless ,verb ,rest)
          (error (string "unexpected loop modifier " binding))))))

  # 3 term expression
  (def {(+ i 2) object} head)
  (let [rest (loop1 body head (+ i 3))]
    (case verb
      :range (range-template binding object :range rest + <)
      :range-to (range-template binding object :range rest + <=)
      :down (range-template binding object :down rest - >)
      :down-to (range-template binding object :down rest - >=)
      :keys (each-template binding object :keys [rest])
      :pairs (each-template binding object :pairs [rest])
      :in (each-template binding object :each [rest])
      :iterate (iterate-template binding object rest)
      (error (string "unexpected loop verb " verb)))))

(defmacro forv
  ``Do a C-style for-loop for side effects. The iteration variable `i`
  can be mutated in the loop, unlike normal `for`. Returns nil.``
  [i start stop & body]
  (for-var-template i start stop 1 < + body))

(defmacro for
  "Do a C-style for-loop for side effects. Returns nil."
  [i start stop & body]
  (for-template i start stop 1 < + body))

(defmacro eachk
  "Loop over each key in `ds`. Returns nil."
  [x ds & body]
  (each-template x ds :keys body))

(defmacro eachp
  "Loop over each (key, value) pair in `ds`. Returns nil."
  [x ds & body]
  (each-template x ds :pairs body))

(defmacro repeat
  "Evaluate body n times. If n is negative, body will be evaluated 0 times. Evaluates to nil."
  [n & body]
  (with-syms [iter]
    ~(do (var ,iter ,n) (while (> ,iter 0) ,;body (-- ,iter)))))

(defmacro forever
  "Evaluate body forever in a loop, or until a break statement."
  [& body]
  ~(while true ,;body))

(defmacro each
  "Loop over each value in `ds`. Returns nil."
  [x ds & body]
  (each-template x ds :each body))

(defn- check-empty-body
  [body]
  (if (= (length body) 0)
    (maclintf :normal "empty loop body")))

(defmacro loop
  ```
  A general purpose loop macro. This macro is similar to the Common Lisp loop
  macro, although intentionally much smaller in scope.  The head of the loop
  should be a tuple that contains a sequence of either bindings or
  conditionals. A binding is a sequence of three values that define something
  to loop over. Bindings are written in the format:

      binding :verb object/expression

  where `binding` is a binding as passed to def, `:verb` is one of a set of
  keywords, and `object` is any expression. Each subsequent binding creates a
  nested loop within the loop created by the previous binding.

  The available verbs are:

  * `:iterate` -- repeatedly evaluate and bind to the expression while it is
    truthy.

  * `:range` -- loop over a range. The object should be a two-element tuple with
    a start and end value, and an optional positive step. The range is half
    open, [start, end).

  * `:range-to` -- same as :range, but the range is inclusive [start, end].

  * `:down` -- loop over a range, stepping downwards. The object should be a
    two-element tuple with a start and (exclusive) end value, and an optional
    (positive!) step size.

  * `:down-to` -- same as :down, but the range is inclusive [start, end].

  * `:keys` -- iterate over the keys in a data structure.

  * `:pairs` -- iterate over the key-value pairs as tuples in a data structure.

  * `:in` -- iterate over the values in a data structure or fiber.

  `loop` also accepts conditionals to refine the looping further. Conditionals are of
  the form:

      :modifier argument

  where `:modifier` is one of a set of keywords, and `argument` is keyword-dependent.
  `:modifier` can be one of:

  * `:while expression` -- breaks from the current loop if `expression` is
    falsey.

  * `:until expression` -- breaks from the current loop if `expression` is
    truthy.

  * `:let bindings` -- defines bindings inside the current loop as passed to the
    `let` macro.

  * `:before form` -- evaluates a form for a side effect before the next inner
    loop.

  * `:after form` -- same as `:before`, but the side effect happens after the
    next inner loop.

  * `:repeat n` -- repeats the next inner loop `n` times.

  * `:when condition` -- only evaluates the current loop body when `condition`
    is truthy.

  * `:unless condition` -- only evaluates the current loop body when `condition`
    is falsey.

  The `loop` macro always evaluates to nil.
  ```
  [head & body]
  (loop1 body head 0))

(defmacro seq
  ``Similar to `loop`, but accumulates the loop body into an array and returns that.
  See `loop` for details.``
  [head & body]
  (def $accum (gensym))
  (check-empty-body body)
  ~(do (def ,$accum @[]) (loop ,head (,array/push ,$accum (do ,;body))) ,$accum))

(defmacro catseq
  ``Similar to `loop`, but concatenates each element from the loop body into an array and returns that.
  See `loop` for details.``
  [head & body]
  (def $accum (gensym))
  (check-empty-body body)
  ~(do (def ,$accum @[]) (loop ,head (,array/concat ,$accum (do ,;body))) ,$accum))

(defmacro tabseq
  ``Similar to `loop`, but accumulates key value pairs into a table.
  See `loop` for details.``
  [head key-body & value-body]
  (def $accum (gensym))
  ~(do (def ,$accum @{}) (loop ,head (,put ,$accum ,key-body (do ,;value-body))) ,$accum))

(defmacro generate
  ``Create a generator expression using the `loop` syntax. Returns a fiber
  that yields all values inside the loop in order. See `loop` for details.``
  [head & body]
  (check-empty-body body)
  ~(,fiber/new (fn :generate [] (loop ,head (yield (do ,;body)))) :yi))

(defmacro coro
  "A wrapper for making fibers that may yield multiple values (coroutine). Same as `(fiber/new (fn [] ;body) :yi)`."
  [& body]
  (tuple fiber/new (tuple 'fn :coro '[] ;body) :yi))

(defmacro fiber-fn
  "A wrapper for making fibers. Same as `(fiber/new (fn [] ;body) flags)`."
  [flags & body]
  (tuple fiber/new (tuple 'fn :fiber-fn '[] ;body) flags))

(defn sum
  "Returns the sum of xs. If xs is empty, returns 0."
  [xs]
  (var accum 0)
  (each x xs (+= accum x))
  accum)

(defn mean
  "Returns the mean of xs. If empty, returns NaN."
  [xs]
  (if (lengthable? xs)
    (/ (sum xs) (length xs))
    (do
      (var [accum total] [0 0])
      (each x xs (+= accum x) (++ total))
      (/ accum total))))

(defn geomean
  "Returns the geometric mean of xs. If empty, returns NaN."
  [xs]
  (if (lengthable? xs)
    (do
      (var accum 0)
      (each x xs (+= accum (math/log x)))
      (math/exp (/ accum (length xs))))
    (do
      (var [accum total] [0 0])
      (each x xs (+= accum (math/log x)) (++ total))
      (math/exp (/ accum total)))))

(defn product
  "Returns the product of xs. If xs is empty, returns 1."
  [xs]
  (var accum 1)
  (each x xs (*= accum x))
  accum)

# declare ahead of time
(var- macexvar nil)

(defmacro if-let
  ``Make multiple bindings, and if all are truthy,
  evaluate the `tru` form. If any are false or nil, evaluate
  the `fal` form. Bindings have the same syntax as the `let` macro.``
  [bindings tru &opt fal]
  (def len (length bindings))
  (if (= 0 len) (error "expected at least 1 binding"))
  (if (odd? len) (error "expected an even number of bindings"))
  (def fal2 (if macexvar (macexvar fal) fal))
  (defn aux [i]
    (if (>= i len)
      tru
      (do
        (def bl (in bindings i))
        (def br (in bindings (+ 1 i)))
        (if (symbol? bl)
          ~(if (def ,bl ,br) ,(aux (+ 2 i)) ,fal2)
          ~(if (def ,(def sym (gensym)) ,br)
             (do (def ,bl ,sym) ,(aux (+ 2 i)))
             ,fal2)))))
  (aux 0))

(defmacro when-let
  "Same as `(if-let bindings (do ;body))`."
  [bindings & body]
  ~(if-let ,bindings (do ,;body)))

(defn comp
  `Takes multiple functions and returns a function that is the composition
  of those functions.`
  [& functions]
  (case (length functions)
    0 nil
    1 (in functions 0)
    2 (let [[f g] functions] (fn :comp [& x] (f (g ;x))))
    3 (let [[f g h] functions] (fn :comp [& x] (f (g (h ;x)))))
    4 (let [[f g h i] functions] (fn :comp [& x] (f (g (h (i ;x))))))
    (let [[f g h i] functions]
      (comp (fn :comp [x] (f (g (h (i x)))))
            ;(tuple/slice functions 4 -1)))))

(defn identity
  "A function that returns its argument."
  [x]
  x)

(defn complement
  "Returns a function that is the complement to the argument."
  [f]
  (fn :complement [x] (not (f x))))

(defmacro- do-extreme
  [order args]
  ~(do
     (def ds ,args)
     (var k (next ds nil))
     (var ret (get ds k))
     (while (,not= nil (set k (next ds k)))
       (def x (in ds k))
       (if (,order x ret) (set ret x)))
     ret))

(defn extreme
  ``Returns the most extreme value in `args` based on the function `order`.
  `order` should take two values and return true or false (a comparison).
  Returns nil if `args` is empty.``
  [order args] (do-extreme order args))

(defn max
  "Returns the numeric maximum of the arguments."
  [& args] (do-extreme > args))

(defn min
  "Returns the numeric minimum of the arguments."
  [& args] (do-extreme < args))

(defn max-of
  "Returns the numeric maximum of the argument sequence."
  [args] (do-extreme > args))

(defn min-of
  "Returns the numeric minimum of the argument sequence."
  [args] (do-extreme < args))

(defn first
  "Get the first element from an indexed data structure."
  [xs]
  (get xs 0))

(defn last
  "Get the last element from an indexed data structure."
  [xs]
  (get xs (- (length xs) 1)))

## Polymorphic comparisons

(defmacro- do-compare
  [x y]
  (def f (gensym))
  (def f-res (gensym))
  (def g (gensym))
  (def g-res (gensym))
  ~(do
     (def ,f (,get ,x :compare))
     (def ,f-res (if ,f (,f ,x ,y)))
     (if ,f-res
       ,f-res
       (do
         (def ,g (,get ,y :compare))
         (def ,g-res (if ,g (,- (,g ,y ,x))))
         (if ,g-res
           ,g-res
           (,cmp ,x ,y))))))

(defn compare
  ``Polymorphic compare. Returns -1, 0, 1 for x < y, x = y, x > y respectively.
  Differs from the primitive comparators in that it first checks to
  see whether either x or y implement a `compare` method which can
  compare x and y. If so, it uses that method. If not, it
  delegates to the primitive comparators.``
  [x y]
  (do-compare x y))

(defmacro- compare-reduce [op xs]
  ~(do
     (var res true)
     (var x (get ,xs 0))
     (forv i 1 (length ,xs)
       (let [y (in ,xs i)]
         (if (,op (do-compare x y) 0)
           (set x y)
           (do (set res false) (break)))))
     res))

(defn compare=
  ``Equivalent of `=` but using polymorphic `compare` instead of primitive comparator.``
  [& xs]
  (compare-reduce = xs))

(defn compare<
  ``Equivalent of `<` but using polymorphic `compare` instead of primitive comparator.``
  [& xs]
  (compare-reduce < xs))

(defn compare<=
  ``Equivalent of `<=` but using polymorphic `compare` instead of primitive comparator.``
  [& xs]
  (compare-reduce <= xs))

(defn compare>
  ``Equivalent of `>` but using polymorphic `compare` instead of primitive comparator.``
  [& xs]
  (compare-reduce > xs))

(defn compare>=
  ``Equivalent of `>=` but using polymorphic `compare` instead of primitive comparator.``
  [& xs]
  (compare-reduce >= xs))

(defn zero? "Check if x is zero." [x] (= (compare x 0) 0))
(defn pos? "Check if x is greater than 0." [x] (= (compare x 0) 1))
(defn neg? "Check if x is less than 0." [x] (= (compare x 0) -1))
(defn one? "Check if x is equal to 1." [x] (= (compare x 1) 0))
(defn even? "Check if x is even." [x] (= 0 (compare 0 (mod x 2))))
(defn odd? "Check if x is odd." [x] (= 0 (compare 1 (mod x 2))))

###
###
### Indexed Combinators
###
###

(defmacro- median-of-three
  [x y z]
  ~(if (<= ,x ,y)
     (if (<= ,y ,z) ,y (if (<= ,z ,x) ,x ,z))
     (if (<= ,z ,y) ,y (if (<= ,x ,z) ,x ,z))))

(defmacro- sort-partition-template
  [ind before? left right pivot]
  ~(do
     (while (,before? (in ,ind ,left) ,pivot) (++ ,left))
     (while (,before? ,pivot (in ,ind ,right)) (-- ,right))))

(defn- sort-help [a lo hi before?]
  (when (< lo hi)
    (def [x y z] [(in a lo)
                  (in a (div (+ lo hi) 2))
                  (in a hi)])
    (def pivot (median-of-three x y z))
    (var left lo)
    (var right hi)
    (while true
      (case before?
        < (sort-partition-template a < left right pivot)
        > (sort-partition-template a > left right pivot)
        (sort-partition-template a before? left right pivot))
      (when (<= left right)
        (def tmp (in a left))
        (set (a left) (in a right))
        (set (a right) tmp)
        (++ left)
        (-- right))
      (if (>= left right) (break)))
    (if (< lo right)
      (sort-help a lo right before?))
    (if (< left hi)
      (sort-help a left hi before?)))
  a)

(defn sort
  ``Sorts `ind` in-place, and returns it. Uses quick-sort and is not a stable sort.
  If a `before?` comparator function is provided, sorts elements using that,
  otherwise uses `<`.``
  [ind &opt before?]
  (default before? <)
  (sort-help ind 0 (- (length ind) 1) before?))

(defn sort-by
  ``Sorts `ind` in-place by calling a function `f` on each element and
  comparing the result with `<`.``
  [f ind]
  (sort ind (fn :sort-by-comp [x y] (< (f x) (f y)))))

(defn sorted
  ``Returns a new sorted array without modifying the old one.
  If a `before?` comparator function is provided, sorts elements using that,
  otherwise uses `<`.``
  [ind &opt before?]
  (sort (array/slice ind) before?))

(defn sorted-by
  ``Returns a new sorted array that compares elements by invoking
  a function `f` on each element and comparing the result with `<`.``
  [f ind]
  (sorted ind (fn :sorted-by-comp [x y] (< (f x) (f y)))))

(defn reduce
  ``Reduce, also know as fold-left in many languages, transforms
  an indexed type (array, tuple) with a function to produce a value by applying `f` to
  each element in order. `f` is a function of 2 arguments, `(f accum el)`, where
  `accum` is the initial value and `el` is the next value in the indexed type `ind`.
  `f` returns a value that will be used as `accum` in the next call to `f`. `reduce`
  returns the value of the final call to `f`.``
  [f init ind]
  (var accum init)
  (each el ind (set accum (f accum el)))
  accum)

(defn reduce2
  ``The 2-argument version of `reduce` that does not take an initialization value.
  Instead, the first element of the array is used for initialization.``
  [f ind]
  (var k (next ind))
  (if (= nil k) (break nil))
  (var res (in ind k))
  (set k (next ind k))
  (while (not= nil k)
    (set res (f res (in ind k)))
    (set k (next ind k)))
  res)

(defn accumulate
  ``Similar to `reduce`, but accumulates intermediate values into an array.
  The last element in the array is what would be the return value from `reduce`.
  The `init` value is not added to the array (the return value will have the same
  number of elements as `ind`).
  Returns a new array.``
  [f init ind]
  (var res init)
  (def ret @[])
  (each x ind (array/push ret (set res (f res x))))
  ret)

(defn accumulate2
  ``The 2-argument version of `accumulate` that does not take an initialization value.
  The first value in `ind` will be added to the array as is, so the length of the
  return value will be `(length ind)`.``
  [f ind]
  (var k (next ind))
  (def ret @[])
  (if (= nil k) (break ret))
  (var res (in ind k))
  (array/push ret res)
  (set k (next ind k))
  (while (not= nil k)
    (set res (f res (in ind k)))
    (array/push ret res)
    (set k (next ind k)))
  ret)

(defmacro- map-aggregator
  `Aggregation logic for various map functions.`
  [maptype res val]
  (case maptype
    :map ~(array/push ,res ,val)
    :mapcat ~(array/concat ,res ,val)
    :keep ~(if (def y ,val) (array/push ,res y))
    :count ~(if ,val (++ ,res))
    :some ~(if (def y ,val) (do (set ,res y) (break)))
    :all ~(if (def y ,val) nil (do (set ,res y) (break)))))

(defmacro- map-n
  `Generates efficient map logic for a specific number of
  indexed beyond the first.`
  [n maptype res f ind inds]
  ~(do
     (def ,(seq [k :range [0 n]] (symbol 'ind k)) ,inds)
     ,;(seq [k :range [0 n]] ~(var ,(symbol 'key k) nil))
     (each x ,ind
       ,;(seq [k :range [0 n]]
           ~(if (= nil (set ,(symbol 'key k) (next ,(symbol 'ind k) ,(symbol 'key k)))) (break)))
       (map-aggregator ,maptype ,res (,f x ,;(seq [k :range [0 n]] ~(in ,(symbol 'ind k) ,(symbol 'key k))))))))

(defmacro- map-template
  [maptype res f ind inds]
  ~(do
     (def ninds (length ,inds))
     (case ninds
       0 (each x ,ind (map-aggregator ,maptype ,res (,f x)))
       1 (map-n 1 ,maptype ,res ,f ,ind ,inds)
       2 (map-n 2 ,maptype ,res ,f ,ind ,inds)
       3 (map-n 3 ,maptype ,res ,f ,ind ,inds)
       (do
         (def iter-keys (array/new-filled ninds))
         (def call-buffer (array/new-filled ninds))
         (var done false)
         (each x ,ind
           (forv i 0 ninds
             (let [old-key (in iter-keys i)
                   ii (in ,inds i)
                   new-key (next ii old-key)]
               (if (= nil new-key)
                 (do (set done true) (break))
                 (do (set (iter-keys i) new-key) (set (call-buffer i) (in ii new-key))))))
           (if done (break))
           (map-aggregator ,maptype ,res (,f x ;call-buffer)))))))

(defn map
  `Map a function over every value in a data structure and
  return an array of the results.`
  [f ind & inds]
  (def res @[])
  (map-template :map res f ind inds)
  res)

(defn mapcat
  ``Map a function over every element in an array or tuple and
  use `array/concat` to concatenate the results.``
  [f ind & inds]
  (def res @[])
  (map-template :mapcat res f ind inds)
  res)

(defn filter
  ``Given a predicate, take only elements from an array or tuple for
  which `(pred element)` is truthy. Returns a new array.``
  [pred ind]
  (def res @[])
  (each item ind
    (if (pred item)
      (array/push res item)))
  res)

(defn count
  ``Count the number of items in `ind` for which `(pred item)`
  is true.``
  [pred ind & inds]
  (var res 0)
  (map-template :count res pred ind inds)
  res)

(defn keep
  ``Given a predicate `pred`, return a new array containing the truthy results
  of applying `pred` to each element in the indexed collection `ind`. This is
  different from `filter` which returns an array of the original elements where
  the predicate is truthy.``
  [pred ind & inds]
  (def res @[])
  (map-template :keep res pred ind inds)
  res)

(defn find-index
  ``Find the index of indexed type for which `pred` is true. Returns `dflt` if not found.``
  [pred ind &opt dflt]
  (var k nil)
  (var ret dflt)
  (while true
    (set k (next ind k))
    (if (= k nil) (break))
    (def item (in ind k))
    (when (pred item)
      (set ret k)
      (break)))
  ret)

(defn find
  ``Find the first value in an indexed collection that satisfies a predicate. Returns
  `dflt` if not found.``
  [pred ind &opt dflt]
  (var k nil)
  (var ret dflt)
  (while true
    (set k (next ind k))
    (if (= k nil) (break))
    (def item (in ind k))
    (when (pred item)
      (set ret item)
      (break)))
  ret)

(defn index-of
  ``Find the first key associated with a value x in a data structure, acting like a reverse lookup.
  Will not look at table prototypes.
  Returns `dflt` if not found.``
  [x ind &opt dflt]
  (var k (next ind nil))
  (var ret dflt)
  (while (not= nil k)
    (when (= (in ind k) x) (set ret k) (break))
    (set k (next ind k)))
  ret)

(defn- take-n-slice
  [f n ind]
  (def len (length ind))
  (def m (+ len n))
  (def start (if (< n 0 m) m 0))
  (def end (if (<= 0 n len) n len))
  (f ind start end))

(defn take
  ``Take the first n elements of a fiber, indexed or bytes type. Returns a new array, tuple or string,
  respectively. If `n` is negative, takes the last `n` elements instead.``
  [n ind]
  (cond
    (indexed? ind) (take-n-slice tuple/slice n ind)
    (bytes? ind) (take-n-slice string/slice n ind)
    (dictionary? ind) (do
                        (var left n)
                        (tabseq [[i x] :pairs ind :until (< (-- left) 0)] i x))
    (do
      (def res @[])
      (var key nil)
      (repeat n
        (if (= nil (set key (next ind key))) (break))
        (array/push res (in ind key)))
      res)))

(defn- take-until-slice
  [f pred ind]
  (def len (length ind))
  (def i (find-index pred ind))
  (def end (if (nil? i) len i))
  (f ind 0 end))

(defn take-until
  "Same as `(take-while (complement pred) ind)`."
  [pred ind]
  (cond
    (indexed? ind) (take-until-slice tuple/slice pred ind)
    (bytes? ind) (take-until-slice string/slice pred ind)
    (dictionary? ind) (tabseq [[i x] :pairs ind :until (pred x)] i x)
    (seq [x :in ind :until (pred x)] x)))

(defn take-while
  `Given a predicate, take only elements from a fiber, indexed, or bytes type that satisfy
  the predicate, and abort on first failure. Returns a new array, tuple, or string, respectively.`
  [pred ind]
  (take-until (complement pred) ind))

(defn- drop-n-slice
  [f n ind]
  (def len (length ind))
  (cond
    (<= 0 n len) (f ind n)
    (< (- len) n 0) (f ind 0 (+ len n))
    (f ind len)))

(defn- drop-n-dict
  [f n ind]
  (def res (f ind))
  (var left n)
  (loop [[i x] :pairs ind :until (< (-- left) 0)] (set (res i) nil))
  res)

(defn drop
  ``Drop the first `n` elements in an indexed or bytes type. Returns a new tuple or string
  instance, respectively. If `n` is negative, drops the last `n` elements instead.``
  [n ind]
  (cond
    (indexed? ind) (drop-n-slice tuple/slice n ind)
    (bytes? ind) (drop-n-slice string/slice n ind)
    (struct? ind) (drop-n-dict struct/to-table n ind)
    (table? ind) (drop-n-dict table/clone n ind)
    (do
      (var key nil)
      (repeat n
        (if (= nil (set key (next ind key))) (break)))
      ind)))

(defn- drop-until-slice
  [f pred ind]
  (def len (length ind))
  (def i (find-index pred ind))
  (def start (if (nil? i) len i))
  (f ind start))

(defn- drop-until-dict
  [f pred ind]
  (def res (f ind))
  (loop [[i x] :pairs ind :until (pred x)] (set (res i) nil))
  res)

(defn drop-until
  "Same as `(drop-while (complement pred) ind)`."
  [pred ind]
  (cond
    (indexed? ind) (drop-until-slice tuple/slice pred ind)
    (bytes? ind) (drop-until-slice string/slice pred ind)
    (struct? ind) (drop-until-dict struct/to-table pred ind)
    (table? ind) (drop-until-dict table/clone pred ind)
    (do (find pred ind) ind)))

(defn drop-while
  `Given a predicate, remove elements from an indexed or bytes type that satisfy
  the predicate, and abort on first failure. Returns a new tuple or string, respectively.`
  [pred ind]
  (drop-until (complement pred) ind))

(defn juxt*
  ``Returns the juxtaposition of functions. In other words,
  `((juxt* a b c) x)` evaluates to `[(a x) (b x) (c x)]`.``
  [& funs]
  (fn :juxt* [& args]
    (def ret @[])
    (each f funs
      (array/push ret (f ;args)))
    (tuple/slice ret 0)))

(defmacro juxt
  "Macro form of `juxt*`. Same behavior but more efficient."
  [& funs]
  (def parts @['tuple])
  (def $args (gensym))
  (each f funs
    (array/push parts (tuple apply f $args)))
  (tuple 'fn :juxt (tuple '& $args) (tuple/slice parts 0)))

(defn has-key?
  "Check if a data structure `ds` contains the key `key`."
  [ds key]
  (not= nil (get ds key)))

(defn has-value?
  "Check if a data structure `ds` contains the value `value`. Will run in time proportional to the size of `ds`."
  [ds value]
  (not= nil (index-of value ds)))

(defdyn *defdyn-prefix* ``Optional namespace prefix to add to keywords declared with `defdyn`.
  Use this to prevent keyword collisions between dynamic bindings.``)
(defdyn *out* "Where normal print functions print output to.")
(defdyn *err* "Where error printing prints output to.")
(defdyn *redef* "When set, allow dynamically rebinding top level defs. Will slow generated code and is intended to be used for development.")
(defdyn *debug* "Enables a built in debugger on errors and other useful features for debugging in a repl.")
(defdyn *exit* "When set, will cause the current context to complete. Can be set to exit from repl (or file), for example.")
(defdyn *exit-value* "Set the return value from `run-context` upon an exit. By default, `run-context` will return nil.")
(defdyn *task-id* "When spawning a thread or fiber, the task-id can be assigned for concurrency control.")

(defdyn *current-file*
  "Bound to the name of the currently compiling file.")

(defmacro tracev
  `Print to stderr a value and a description of the form that produced that value.
  Evaluates to x.`
  [x]
  (def [l c] (tuple/sourcemap (dyn *macro-form* ())))
  (def cf (dyn *current-file*))
  (def fmt-1 (if cf (string/format "trace [%s]" cf) "trace"))
  (def fmt-2 (if (or (neg? l) (neg? c)) ":" (string/format " on line %d, column %d:" l c)))
  (def fmt (string fmt-1 fmt-2 " %j is "))
  (def s (gensym))
  ~(upscope
     (def ,s ,x)
     (,eprinf ,fmt ',x)
     (,eprintf (,dyn :pretty-format "%q") ,s)
     ,s))

(defn keep-syntax
  ``Creates a tuple with the tuple type and sourcemap of `before` but the
  elements of `after`. If either one of its arguments is not a tuple, returns
  `after` unmodified. Useful to preserve syntactic information when transforming
  an ast in macros.``
  [before after]
  (if (and (= :tuple (type before))
           (= :tuple (type after)))
    (do
      (def res (if (= :parens (tuple/type before))
                 (tuple/slice after)
                 (tuple/brackets ;after)))
      (tuple/setmap res ;(tuple/sourcemap before)))
    after))

(defn keep-syntax!
  ``Like `keep-syntax`, but if `after` is an array, it is coerced into a tuple.
  Useful to preserve syntactic information when transforming an ast in macros.``
  [before after]
  (keep-syntax before (if (= :array (type after))
                        (tuple/slice after)
                        after)))

(defmacro ->
  ``Threading macro. Inserts x as the second value in the first form
  in `forms`, and inserts the modified first form into the second form
  in the same manner, and so on. Useful for expressing pipelines of data.``
  [x & forms]
  (defn fop [last n]
    (def [h t] (if (= :tuple (type n))
                 (tuple (in n 0) (array/slice n 1))
                 (tuple n @[])))
    (def parts (array/concat @[h last] t))
    (keep-syntax! n parts))
  (reduce fop x forms))

(defmacro ->>
  ``Threading macro. Inserts x as the last value in the first form
  in `forms`, and inserts the modified first form into the second form
  in the same manner, and so on. Useful for expressing pipelines of data.``
  [x & forms]
  (defn fop [last n]
    (def [h t] (if (= :tuple (type n))
                 (tuple (in n 0) (array/slice n 1))
                 (tuple n @[])))
    (def parts (array/concat @[h] t @[last]))
    (keep-syntax! n parts))
  (reduce fop x forms))

(defmacro -?>
  ``Short circuit threading macro. Inserts x as the second value in the first form
  in `forms`, and inserts the modified first form into the second form
  in the same manner, and so on. The pipeline will return nil
  if an intermediate value is nil.
  Useful for expressing pipelines of data.``
  [x & forms]
  (defn fop [last n]
    (def [h t] (if (= :tuple (type n))
                 (tuple (in n 0) (array/slice n 1))
                 (tuple n @[])))
    (def sym (gensym))
    (def parts (array/concat @[h sym] t))
    ~(let [,sym ,last] (if ,sym ,(keep-syntax! n parts))))
  (reduce fop x forms))

(defmacro -?>>
  ``Short circuit threading macro. Inserts x as the last value in the first form
  in `forms`, and inserts the modified first form into the second form
  in the same manner, and so on. The pipeline will return nil
  if an intermediate value is nil.
  Useful for expressing pipelines of data.``
  [x & forms]
  (defn fop [last n]
    (def [h t] (if (= :tuple (type n))
                 (tuple (in n 0) (array/slice n 1))
                 (tuple n @[])))
    (def sym (gensym))
    (def parts (array/concat @[h] t @[sym]))
    ~(let [,sym ,last] (if ,sym ,(keep-syntax! n parts))))
  (reduce fop x forms))

(defn- walk-ind [f form]
  (def ret @[])
  (each x form (array/push ret (f x)))
  ret)

(defn- walk-dict [f form]
  (def ret @{})
  (loop [k :keys form]
    (put ret (f k) (f (in form k))))
  ret)

(defn walk
  ``Iterate over the values in ast and apply `f`
  to them. Collect the results in a data structure. If ast is not a
  table, struct, array, or tuple,
  returns form.``
  [f form]
  (case (type form)
    :table (walk-dict f form)
    :struct (table/to-struct (walk-dict f form))
    :array (walk-ind f form)
    :tuple (keep-syntax! form (walk-ind f form))
    form))

(defn postwalk
  ``Do a post-order traversal of a data structure and call `(f x)`
  on every visitation.``
  [f form]
  (f (walk (fn [x] (postwalk f x)) form)))

(defn prewalk
  "Similar to `postwalk`, but do pre-order traversal."
  [f form]
  (walk (fn [x] (prewalk f x)) (f form)))

(defmacro as->
  ``Thread forms together, replacing `as` in `forms` with the value
  of the previous form. The first form is the value x. Returns the
  last value.``
  [x as & forms]
  (var prev x)
  (each form forms
    (def sym (gensym))
    (def next-prev (postwalk (fn [y] (if (= y as) sym y)) form))
    (set prev ~(let [,sym ,prev] ,next-prev)))
  prev)

(defmacro as?->
  ``Thread forms together, replacing `as` in `forms` with the value
  of the previous form. The first form is the value x. If any
  intermediate values are falsey, return nil; otherwise, returns the
  last value.``
  [x as & forms]
  (var prev x)
  (each form forms
    (def sym (gensym))
    (def next-prev (postwalk (fn [y] (if (= y as) sym y)) form))
    (set prev ~(if-let [,sym ,prev] ,next-prev)))
  prev)

(defmacro with-dyns
  `Run a block of code in a new fiber that has some
  dynamic bindings set. The fiber will not mask errors
  or signals, but the dynamic bindings will be properly
  unset, as dynamic bindings are fiber-local.`
  [bindings & body]
  (def dyn-forms
    (seq [i :range [0 (length bindings) 2]]
      ~(setdyn ,(bindings i) ,(bindings (+ i 1)))))
  ~(,resume (,fiber/new (fn :with-dyns [] ,;dyn-forms ,;body) :p)))

(defmacro with-env
  `Run a block of code with a given environment table`
  [env & body]
  ~(,resume (,fiber/new (fn :with-env [] ,;body) : ,env)))

(defmacro with-vars
  ``Evaluates `body` with each var in `vars` temporarily bound. Similar signature to
  `let`, but each binding must be a var.``
  [vars & body]
  (def len (length vars))
  (unless (even? len) (error "expected even number of argument to vars"))
  (def temp (seq [i :range [0 len 2]] (gensym)))
  (def saveold (seq [i :range [0 len 2]] ['def (temp (/ i 2)) (vars i)]))
  (def setnew (seq [i :range [0 len 2]] ['set (vars i) (vars (+ i 1))]))
  (def restoreold (seq [i :range [0 len 2]] ['set (vars i) (temp (/ i 2))]))
  (with-syms [ret f s]
    ~(do
       ,;saveold
       (def ,f (,fiber/new (fn :with-vars [] ,;setnew ,;body) :ti))
       (def ,ret (,resume ,f))
       ,;restoreold
       (if (= (,fiber/status ,f) :dead) ,ret (,propagate ,ret ,f)))))

(defn partial
  "Partial function application."
  [f & more]
  (if (zero? (length more)) f
    (fn :partial [& r] (f ;more ;r))))

(defn every?
  ``Evaluates to the last element of `ind` if all preceding elements are truthy,
  otherwise evaluates to the first falsey element.``
  [ind]
  (var res true)
  (loop [x :in ind :while res]
    (set res x))
  res)

(defn any?
  ``Evaluates to the last element of `ind` if all preceding elements are falsey,
  otherwise evaluates to the first truthy element.``
  [ind]
  (var res nil)
  (loop [x :in ind :until res]
    (set res x))
  res)

(defn reverse!
  `Reverses the order of the elements in a given array or buffer and returns it
  mutated.`
  [t]
  (var i 0)
  (var j (length t))
  (while (< i (-- j))
    (def ti (in t i))
    (put t i (in t j))
    (put t j ti)
    (++ i))
  t)

(defn reverse
  `Reverses the order of the elements in a given array or tuple and returns
  a new array. If a string or buffer is provided, returns a buffer instead.`
  [t]
  (if (lengthable? t)
    (do
      (var n (length t))
      (def ret (if (bytes? t)
                 (buffer/new-filled n)
                 (array/new-filled n)))
      (each v t
        (put ret (-- n) v))
      ret)
    (reverse! (seq [v :in t] v))))

(defn invert
  ``Given an associative data structure `ds`, returns a new table where the
  keys of `ds` are the values, and the values are the keys. If multiple keys
  in `ds` are mapped to the same value, only one of those values will
  become a key in the returned table.``
  [ds]
  (def ret @{})
  (loop [k :keys ds]
    (put ret (in ds k) k))
  ret)

(defn zipcoll
  `Creates a table from two arrays/tuples.
  Returns a new table.`
  [ks vs]
  (def res @{})
  (var kk nil)
  (var vk nil)
  (while true
    (set kk (next ks kk))
    (if (= nil kk) (break))
    (set vk (next vs vk))
    (if (= nil vk) (break))
    (put res (in ks kk) (in vs vk)))
  res)

(defn get-in
  ``Access a value in a nested data structure. Looks into the data structure via
  a sequence of keys. If value is not found, and `dflt` is provided, returns `dflt`.``
  [ds ks &opt dflt]
  (var d ds)
  (loop [k :in ks :while (not (nil? d))] (set d (get d k)))
  (if (= nil d) dflt d))

(defn update-in
  ``Update a value in a nested data structure `ds`. Looks into `ds` via a sequence of keys,
  and replaces the value found there with `f` applied to that value.
  Missing data structures will be replaced with tables. Returns
  the modified, original data structure.``
  [ds ks f & args]
  (var d ds)
  (def len-1 (- (length ks) 1))
  (if (< len-1 0) (error "expected at least 1 key in ks"))
  (forv i 0 len-1
    (def k (get ks i))
    (def v (get d k))
    (if (= nil v)
      (let [newv (table)]
        (put d k newv)
        (set d newv))
      (set d v)))
  (def last-key (get ks len-1))
  (def last-val (get d last-key))
  (put d last-key (f last-val ;args))
  ds)

(defn put-in
  ``Put a value into a nested data structure `ds`. Looks into `ds` via
  a sequence of keys. Missing data structures will be replaced with tables. Returns
  the modified, original data structure.``
  [ds ks v]
  (var d ds)
  (def len-1 (- (length ks) 1))
  (if (< len-1 0) (error "expected at least 1 key in ks"))
  (forv i 0 len-1
    (def k (get ks i))
    (def v (get d k))
    (if (= nil v)
      (let [newv (table)]
        (put d k newv)
        (set d newv))
      (set d v)))
  (def last-key (get ks len-1))
  (def last-val (get d last-key))
  (put d last-key v)
  ds)

(defn update
  ``For a given key in data structure `ds`, replace its corresponding value with the
  result of calling `func` on that value. If `args` are provided, they will be passed
  along to `func` as well. Returns `ds`, updated.``
  [ds key func & args]
  (def old (get ds key))
  (put ds key (func old ;args)))

(defn merge-into
  ``Merges multiple tables/structs into table `tab`. If a key appears in more than one
  collection in `colls`, then later values replace any previous ones. Returns `tab`.``
  [tab & colls]
  (loop [c :in colls
         key :keys c]
    (put tab key (in c key)))
  tab)

(defn merge
  ``Merges multiple tables/structs into one new table. If a key appears in more than one
  collection in `colls`, then later values replace any previous ones.
  Returns the new table.``
  [& colls]
  (def container @{})
  (loop [c :in colls
         key :keys c]
    (put container key (in c key)))
  container)

(defn keys
  "Get the keys of an associative data structure."
  [x]
  (if (lengthable? x)
    (do
      (def arr (array/new-filled (length x)))
      (var i 0)
      (eachk k x
        (put arr i k)
        (++ i))
      arr)
    (seq [k :keys x] k)))

(defn values
  "Get the values of an associative data structure."
  [x]
  (if (lengthable? x)
    (do
      (def arr (array/new-filled (length x)))
      (var i 0)
      (each v x
        (put arr i v)
        (++ i))
      arr)
    (seq [v :in x] v)))

(defn pairs
  "Get the key-value pairs of an associative data structure."
  [x]
  (if (lengthable? x)
    (do
      (def arr (array/new-filled (length x)))
      (var i 0)
      (eachp p x
        (put arr i p)
        (++ i))
      arr)
    (seq [p :pairs x] p)))

(defn frequencies
  "Get the number of occurrences of each value in an indexed data structure."
  [ind]
  (def freqs @{})
  (each x ind
    (def n (in freqs x))
    (set (freqs x) (if n (+ 1 n) 1)))
  freqs)

(defn group-by
  ``Group elements of `ind` by a function `f` and put the results into a new table. The keys of
  the table are the distinct return values from calling `f` on the elements of `ind`. The values
  of the table are arrays of all elements of `ind` for which `f` called on the element equals
  that corresponding key.``
  [f ind]
  (def ret @{})
  (each x ind
    (def y (f x))
    (if-let [arr (get ret y)]
      (array/push arr x)
      (put ret y @[x])))
  ret)

(defn partition-by
  ``Partition elements of a sequential data structure by a representative function `f`. Partitions
  split when `(f x)` changes values when iterating to the next element `x` of `ind`. Returns a new array
  of arrays.``
  [f ind]
  (def ret @[])
  (var span nil)
  (var category nil)
  (var is-new true)
  (each x ind
    (def y (f x))
    (cond
      is-new (do (set is-new false) (set category y) (set span @[x]) (array/push ret span))
      (= y category) (array/push span x)
      (do (set category y) (set span @[x]) (array/push ret span))))
  ret)

(defn interleave
  "Returns an array of the first elements of each col, then the second elements, etc."
  [& cols]
  (mapcat tuple ;cols))

(defn distinct
  "Returns an array of the deduplicated values in `xs`."
  [xs]
  (def ret @[])
  (def seen @{})
  (each x xs (if (in seen x) nil (do (put seen x true) (array/push ret x))))
  ret)

(defn flatten-into
  ``Takes a nested array (tree) `xs` and appends the depth first traversal of
  `xs` to array `into`. Returns `into`.``
  [into xs]
  (each x xs
    (if (indexed? x)
      (flatten-into into x)
      (array/push into x)))
  into)

(defn flatten
  ``Takes a nested array (tree) `xs` and returns the depth first traversal of
  it. Returns a new array.``
  [xs]
  (flatten-into @[] xs))

(defn kvs
  ``Takes a table or struct and returns and array of key value pairs
  like `@[k v k v ...]`. Returns a new array.``
  [dict]
  (def ret @[])
  (loop [k :keys dict] (array/push ret k (in dict k)))
  ret)

(defn from-pairs
  ``Takes a sequence of pairs and creates a table from each pair. It is the inverse of
  `pairs` on a table. Returns a new table.``
  [ps]
  (def ret @{})
  (each [k v] ps
    (put ret k v))
  ret)

(defn interpose
  ``Returns a sequence of the elements of `ind` separated by
  `sep`. Returns a new array.``
  [sep ind]
  (var k (next ind nil))
  (if (not= nil k)
    (if (lengthable? ind)
      (do
        (def ret (array/new-filled (- (* 2 (length ind)) 1) sep))
        (var i 0)
        (while (not= nil k)
          (put ret i (in ind k))
          (set k (next ind k))
          (+= i 2))
        ret)
      (do
        (def ret @[(in ind k)])
        (while (not= nil (set k (next ind k)))
          (array/push ret sep (in ind k)))
        ret))
    @[]))

(defn- partition-slice
  [f n ind]
  (var [start end] [0 n])
  (def len (length ind))
  (def parts (div len n))
  (def ret (array/new-filled parts))
  (forv k 0 parts
    (put ret k (f ind start end))
    (set start end)
    (+= end n))
  (if (< start len)
    (array/push ret (f ind start)))
  ret)

(defn partition
  ``Partition an indexed data structure `ind` into tuples
  of size `n`. Returns a new array.``
  [n ind]
  (cond
    (indexed? ind) (partition-slice tuple/slice n ind)
    (bytes? ind) (partition-slice string/slice n ind)
    (partition-slice tuple/slice n (values ind))))

###
###
### IO Helpers
###
###

(defn slurp
  ``Read all data from a file with name `path` and then close the file.``
  [path]
  (def f (file/open path :rb))
  (if-not f (error (string "could not open file " path)))
  (def contents (file/read f :all))
  (file/close f)
  contents)

(defn spit
  ``Write `contents` to a file at `path`. Can optionally append to the file.``
  [path contents &opt mode]
  (default mode :wb)
  (def f (file/open path mode))
  (if-not f (error (string "could not open file " path " with mode " mode)))
  (file/write f contents)
  (file/close f)
  nil)

(defdyn *pretty-format*
  "Format specifier for the `pp` function")

(defdyn *repl-prompt*
  "Allow setting a custom prompt at the default REPL. Not all REPLs will respect this binding.")

(defn pp
  ``Pretty-print to stdout or `(dyn *out*)`. The format string used is `(dyn *pretty-format* "%q")`.``
  [x]
  (printf (dyn *pretty-format* "%q") x)
  (flush))

(defn file/lines
  "Return an iterator over the lines of a file."
  [file]
  (coro
    (while (def line (file/read file :line))
      (yield line))))

###
###
### Pattern Matching
###
###

(defmacro match
  ```
  Pattern matching. Match an expression `x` against any number of cases.
  Each case is a pattern to match against, followed by an expression to
  evaluate to if that case is matched.  Legal patterns are:

  * symbol -- a pattern that is a symbol will match anything, binding `x`'s
    value to that symbol.

  * array or bracket tuple -- an array or bracket tuple will match only if
    all of its elements match the corresponding elements in `x`.
    Use `& rest` at the end of an array or bracketed tuple to bind all remaining values to `rest`.

  * table or struct -- a table or struct will match if all values match with
    the corresponding values in `x`.

  * tuple -- a tuple pattern will match if its first element matches, and the
    following elements are treated as predicates and are true.

  * `_` symbol -- the last special case is the `_` symbol, which is a wildcard
    that will match any value without creating a binding.

  While a symbol pattern will ordinarily match any value, the pattern `(@ <sym>)`,
  where <sym> is any symbol, will attempt to match `x` against a value
  already bound to `<sym>`, rather than matching and rebinding it.

  Any other value pattern will only match if it is equal to `x`.
  Quoting a pattern with `'` will also treat the value as a literal value to match against.

  ```
  [x & cases]

  # Partition body into sections.
  (def oddlen (odd? (length cases)))
  (def else (if oddlen (last cases)))
  (def patterns (partition 2 (if oddlen (slice cases 0 -2) cases)))

  # Keep an array for accumulating the compilation output
  (def x-sym (if (idempotent? x) x (gensym)))
  (def accum @[])
  (if (not= x x-sym) (array/push accum ['def x-sym x]))

  # Table of gensyms
  (def symbols @{[nil nil] x-sym})
  (def length-symbols @{})

  (defn emit [x] (array/push accum x))
  (defn emit-branch [condition result] (array/push accum :branch condition result))

  (defn get-sym
    [parent-sym key]
    (def symbol-key [parent-sym key])
    (or (get symbols symbol-key)
        (let [s (gensym)]
          (put symbols symbol-key s)
          (emit ['def s [get parent-sym key]])
          s)))

  (defn get-length-sym
    [parent-sym]
    (or (get length-symbols parent-sym)
        (let [s (gensym)]
          (put length-symbols parent-sym s)
          (emit ['def s ['if [indexed? parent-sym] [length parent-sym]]])
          s)))

  (defn visit-pattern-1
    [b2g parent-sym key pattern]
    (if (= pattern '_) (break))
    (def s (get-sym parent-sym key))
    (def t (type pattern))
    (def isarr (or (= t :array) (and (= t :tuple) (= (tuple/type pattern) :brackets))))
    (cond

      # match local binding
      (= t :symbol)
      (if-let [x (in b2g pattern)]
        (array/push x s)
        (put b2g pattern @[s]))

      # match quoted literal
      (and (= t :tuple) (= 2 (length pattern)) (= 'quote (pattern 0)))
      (break)

      # match data structure template
      (or (= t :struct) (= t :table))
      (eachp [i sub-pattern] pattern
        (visit-pattern-1 b2g s i sub-pattern))

      isarr
      (do
        (get-length-sym s)
        (eachp [i sub-pattern] pattern
          (when (= sub-pattern '&)
            (when (<= (length pattern) (inc i))
              (errorf "expected symbol following & in pattern"))

            (when (< (+ i 2) (length pattern))
              (errorf "expected a single symbol follow '& in pattern, found %q" (slice pattern (inc i))))

            (when (not= (type (pattern (inc i))) :symbol)
              (errorf "expected symbol following & in pattern, found %q" (pattern (inc i))))

            (put b2g (pattern (inc i)) @[[slice s i]])
            (break))
          (visit-pattern-1 b2g s i sub-pattern)))

      # match global unification
      (and (= t :tuple) (= 2 (length pattern)) (= '@ (pattern 0)))
      (break)

      # match predicated binding
      (and (= t :tuple) (>= (length pattern) 2))
      (do
        (visit-pattern-1 b2g parent-sym key (pattern 0)))))

  (defn visit-pattern-2
    [anda gun preds parent-sym key pattern]
    (if (= pattern '_) (break))
    (def s (get-sym parent-sym key))
    (def t (type pattern))
    (def isarr (or (= t :array) (and (= t :tuple) (= (tuple/type pattern) :brackets))))
    (when isarr
      (array/push anda (get-length-sym s))
      (def pattern-len
        (if-let [rest-idx (find-index (fn [x] (= x '&)) pattern)]
          rest-idx
          (length pattern)))
      (array/push anda [<= pattern-len (get-length-sym s)]))
    (cond

      # match data structure template
      (or (= t :struct) (= t :table))
      (eachp [i sub-pattern] pattern
        (array/push anda [not= nil (get-sym s i)])
        (visit-pattern-2 anda gun preds s i sub-pattern))

      isarr
      (eachp [i sub-pattern] pattern
        # stop recursing to sub-patterns if the rest sigil is found
        (when (= sub-pattern '&)
          (break))
        (visit-pattern-2 anda gun preds s i sub-pattern))

      # match local binding
      (= t :symbol) (break)

      # match quoted literal
      (and (= t :tuple) (= 2 (length pattern)) (= 'quote (pattern 0)))
      (array/push anda ['= s pattern])

      # match global unification
      (and (= t :tuple) (= 2 (length pattern)) (= '@ (pattern 0)))
      (if-let [x (in gun (pattern 1))]
        (array/push x s)
        (put gun (pattern 1) @[s]))

      # match predicated binding
      (and (= t :tuple) (>= (length pattern) 2))
      (do
        (array/push preds ;(slice pattern 1))
        (visit-pattern-2 anda gun preds parent-sym key (pattern 0)))

      # match literal
      (array/push anda ['= s pattern])))

  # Compile the patterns
  (each [pattern expression] patterns
    (def b2g @{})
    (def gun @{})
    (def preds @[])
    (visit-pattern-1 b2g nil nil pattern)
    (def anda @['and])
    (visit-pattern-2 anda gun preds nil nil pattern)
    # Local unification
    (def unify @[])
    (each syms b2g
      (when (< 1 (length syms))
        (array/push unify [= ;syms])))
    # Global unification
    (eachp [binding syms] gun
      (array/push unify [= binding ;syms]))
    (sort unify)
    (array/concat anda unify)
    # Final binding
    (def defs (seq [[k v] :in (sort (pairs b2g))] ['def k (first v)]))
    # Predicates
    (unless (empty? preds)
      (def pred-join ~(do ,;defs (and ,;preds)))
      (array/push anda pred-join))
    (emit-branch (tuple/slice anda) ['do ;defs expression]))

  # Expand branches
  (def stack @[else])
  (each el (reverse accum)
    (if (= :branch el)
      (let [condition (array/pop stack)
            truthy (array/pop stack)
            if-form ~(if ,condition ,truthy
                       ,(case (length stack)
                          0 nil
                          1 (stack 0)
                          ~(do ,;(reverse stack))))]
        (array/remove stack 0 (length stack))
        (array/push stack if-form))
      (array/push stack el)))

  ~(do ,;(reverse stack)))

###
###
### Macro Expansion
###
###

(defn macex1
  ``Expand macros in a form, but do not recursively expand macros.
  See `macex` docs for info on `on-binding`.``
  [x &opt on-binding]

  (when on-binding
    (when (symbol? x)
      (break (on-binding x))))

  (defn recur [y] (macex1 y on-binding))

  (defn dotable [t on-value]
    (def newt @{})
    (var key (next t nil))
    (while (not= nil key)
      (put newt (recur key) (on-value (in t key)))
      (set key (next t key)))
    newt)

  (defn expand-bindings [x]
    (case (type x)
      :array (map expand-bindings x)
      :tuple (tuple/slice (map expand-bindings x))
      :table (dotable x expand-bindings)
      :struct (table/to-struct (dotable x expand-bindings))
      (recur x)))

  (defn expanddef [t]
    (def last (in t (- (length t) 1)))
    (def bound (in t 1))
    (tuple/slice
      (array/concat
        @[(in t 0) (expand-bindings bound)]
        (tuple/slice t 2 -2)
        @[(recur last)])))

  (defn expandall [t]
    (def args (map recur (tuple/slice t 1)))
    (tuple (in t 0) ;args))

  (defn expandfn [t]
    (def t1 (in t 1))
    (if (symbol? t1)
      (do
        (def args (map recur (tuple/slice t 3)))
        (tuple 'fn t1 (in t 2) ;args))
      (do
        (def args (map recur (tuple/slice t 2)))
        (tuple 'fn t1 ;args))))

  (defn expandqq [t]
    (defn qq [x]
      (case (type x)
        :tuple (if (= :brackets (tuple/type x))
                 ~[,;(map qq x)]
                 (do
                   (def x0 (get x 0))
                   (if (= 'unquote x0)
                     (tuple x0 (recur (get x 1)))
                     (tuple/slice (map qq x)))))
        :array (map qq x)
        :table (table ;(map qq (kvs x)))
        :struct (struct ;(map qq (kvs x)))
        x))
    (tuple (in t 0) (qq (in t 1))))

  (def specs
    {'set expanddef
     'def expanddef
     'do expandall
     'fn expandfn
     'if expandall
     'quote identity
     'quasiquote expandqq
     'var expanddef
     'while expandall
     'break expandall
     'upscope expandall})

  (defn dotup [t]
    (if (= nil (next t)) (break ()))
    (def h (in t 0))
    (def s (in specs h))
    (def entry (or (dyn h) {}))
    (def m (do (def r (get entry :ref)) (if r (in r 0) (get entry :value))))
    (def m? (in entry :macro))
    (cond
      s (keep-syntax t (s t))
      m? (do (setdyn *macro-form* t) (m ;(tuple/slice t 1)))
      (keep-syntax! t (map recur t))))

  (def ret
    (case (type x)
      :tuple (if (= (tuple/type x) :brackets)
               (tuple/brackets ;(map recur x))
               (dotup x))
      :array (map recur x)
      :struct (table/to-struct (dotable x recur))
      :table (dotable x recur)
      x))
  ret)

(defn all
  ``Returns true if `(pred item)` is truthy for every item in `ind`.
  Otherwise, returns the first falsey result encountered.
  Returns true if `ind` is empty.``
  [pred ind & inds]
  (var res true)
  (map-template :all res pred ind inds)
  res)

(defn some
  ``Returns nil if `(pred item)` is false or nil for every item in `ind`.
  Otherwise, returns the first truthy result encountered.``
  [pred ind & inds]
  (var res nil)
  (map-template :some res pred ind inds)
  res)

(defn deep-not=
  ``Like `not=`, but mutable types (arrays, tables, buffers) are considered
  equal if they have identical structure. Much slower than `not=`.``
  [x y]
  (def tx (type x))
  (or
    (not= tx (type y))
    (case tx
      :tuple (or (not= (length x) (length y))
                 (do
                   (var ret false)
                   (forv i 0 (length x)
                     (def xx (in x i))
                     (def yy (in y i))
                     (if (deep-not= xx yy)
                       (break (set ret true))))
                   ret))
      :array (or (not= (length x) (length y))
                 (do
                   (var ret false)
                   (forv i 0 (length x)
                     (def xx (in x i))
                     (def yy (in y i))
                     (if (deep-not= xx yy)
                       (break (set ret true))))
                   ret))
      :struct (deep-not= (kvs x) (kvs y))
      :table (deep-not= (table/to-struct x) (table/to-struct y))
      :buffer (not= (string x) (string y))
      (not= x y))))

(defn deep=
  ``Like `=`, but mutable types (arrays, tables, buffers) are considered
  equal if they have identical structure. Much slower than `=`.``
  [x y]
  (not (deep-not= x y)))

(defn freeze
  `Freeze an object (make it immutable) and do a deep copy, making
  child values also immutable. Closures, fibers, and abstract types
  will not be recursively frozen, but all other types will.`
  [x]
  (case (type x)
    :array (tuple/slice (map freeze x))
    :tuple (tuple/slice (map freeze x))
    :table (if-let [p (table/getproto x)]
             (freeze (merge (table/clone p) x))
             (struct ;(map freeze (kvs x))))
    :struct (struct ;(map freeze (kvs x)))
    :buffer (string x)
    x))

(defn thaw
  `Thaw an object (make it mutable) and do a deep copy, making
  child values also mutable. Closures, fibers, and abstract
  types will not be recursively thawed, but all other types will.`
  [ds]
  (case (type ds)
    :array (walk-ind thaw ds)
    :tuple (walk-ind thaw ds)
    :table (walk-dict thaw (table/proto-flatten ds))
    :struct (walk-dict thaw (struct/proto-flatten ds))
    :string (buffer ds)
    ds))

(defn macex
  ``Expand macros completely.
  `on-binding` is an optional callback for whenever a normal symbolic binding
  is encountered. This allows macros to easily see all bindings used by their
  arguments by calling `macex` on their contents. The binding itself is also
  replaced by the value returned by `on-binding` within the expanded macro.``
  [x &opt on-binding]
  (var previous x)
  (var current (macex1 x on-binding))
  (var counter 0)
  (while (deep-not= current previous)
    (if (> (++ counter) 200)
      (error "macro expansion too nested"))
    (set previous current)
    (set current (macex1 current on-binding)))
  current)

(set macexvar macex)

(defmacro varfn
  ``Create a function that can be rebound. `varfn` has the same signature
  as `defn`, but defines functions in the environment as vars. If a var `name`
  already exists in the environment, it is rebound to the new function. Returns
  a function.``
  [name & body]
  (def expansion (apply defn name body))
  (def fbody (last expansion))
  (def modifiers (tuple/slice expansion 2 -2))
  (def metadata @{})
  (each m modifiers
    (cond
      (keyword? m) (put metadata m true)
      (string? m) (put metadata :doc m)
      (error (string "invalid metadata " m))))
  (with-syms [entry old-entry f]
    ~(let [,old-entry (,dyn ',name)]
       (def ,entry (or ,old-entry @{:ref @[nil]}))
       (,setdyn ',name ,entry)
       (def ,f ,fbody)
       (,put-in ,entry [:ref 0] ,f)
       (,merge-into ,entry ',metadata)
       ,f)))

###
###
### Function shorthand
###
###

(defmacro short-fn
  ```
  Shorthand for `fn`. Arguments are given as `$n`, where `n` is the 0-indexed
  argument of the function. `$` is also an alias for the first (index 0) argument.
  The `$&` symbol will make the anonymous function variadic if it appears in the
  body of the function, and can be combined with positional arguments.

  Example usage:

      (short-fn (+ $ $)) # A function that doubles its arguments.
      (short-fn (string $0 $1)) # accepting multiple args.
      |(+ $ $) # use pipe reader macro for terse function literals.
      |(+ $&)  # variadic functions
  ```
  [arg &opt name]
  (var max-param-seen -1)
  (var vararg false)
  (defn saw-special-arg
    [num]
    (set max-param-seen (max max-param-seen num)))
  (def prefix (gensym))
  (defn on-binding
    [x]
    (if (string/has-prefix? '$ x)
      (cond
        (= '$ x)
        (do
          (saw-special-arg 0)
          (symbol prefix '$0))
        (= '$& x)
        (do
          (set vararg true)
          (symbol prefix x))
        :else
        (do
          (def num (scan-number (string/slice x 1)))
          (if (nat? num)
            (do
              (saw-special-arg num)
              (symbol prefix x))
            x)))
      x))
  (def expanded (macex arg on-binding))
  (def name-splice (if name [name] [:short-fn]))
  (def fn-args (seq [i :range [0 (+ 1 max-param-seen)]] (symbol prefix '$ i)))
  ~(fn ,;name-splice [,;fn-args ,;(if vararg ['& (symbol prefix '$&)] [])] ,expanded))

###
###
### Default PEG patterns
###
###

(defdyn *peg-grammar*
  ``The implicit base grammar used when compiling PEGs. Any undefined keywords
  found when compiling a peg will use lookup in this table (if defined).``)

(def default-peg-grammar
  `The default grammar used for pegs. This grammar defines several common patterns
  that should make it easier to write more complex patterns.`
  ~@{:a (range "az" "AZ")
     :d (range "09")
     :h (range "09" "af" "AF")
     :s (set " \t\r\n\0\f\v")
     :w (range "az" "AZ" "09")
     :A (if-not :a 1)
     :D (if-not :d 1)
     :H (if-not :h 1)
     :S (if-not :s 1)
     :W (if-not :w 1)
     :a+ (some :a)
     :d+ (some :d)
     :h+ (some :h)
     :s+ (some :s)
     :w+ (some :w)
     :A+ (some :A)
     :D+ (some :D)
     :H+ (some :H)
     :S+ (some :S)
     :W+ (some :W)
     :a* (any :a)
     :d* (any :d)
     :h* (any :h)
     :s* (any :s)
     :w* (any :w)
     :A* (any :A)
     :D* (any :D)
     :H* (any :H)
     :S* (any :S)
     :W* (any :W)})

(setdyn *peg-grammar* default-peg-grammar)

###
###
### Evaluation and Compilation
###
###

(defdyn *syspath*
  "Path of directory to load system modules from.")

# Initialize syspath
(each [k v] (partition 2 (tuple/slice boot/args 2))
  (case k
    "JANET_PATH" (setdyn *syspath* v)))

(defn make-env
  `Create a new environment table. The new environment
  will inherit bindings from the parent environment, but new
  bindings will not pollute the parent environment.`
  [&opt parent]
  (def parent (if parent parent root-env))
  (def newenv (table/setproto @{} parent))
  newenv)

(defdyn *err-color*
  "Whether or not to turn on error coloring in stacktraces and other error messages.")

(defn bad-parse
  "Default handler for a parse error."
  [p where]
  (def ec (dyn *err-color*))
  (def [line col] (:where p))
  (eprint
    (if ec "\e[31m" "")
    where
    ":"
    line
    ":"
    col
    ": parse error: "
    (:error p)
    (if ec "\e[0m"))
  (eflush))

(defn warn-compile
  "Default handler for a compile warning."
  [msg level where &opt line col]
  (def ec (dyn *err-color*))
  (eprin
    (if ec "\e[33m" "")
    where
    ":"
    line
    ":"
    col
    ": compile warning (" level "): ")
  (eprint msg (if ec "\e[0m"))
  (eflush))

(defn bad-compile
  "Default handler for a compile error."
  [msg macrof where &opt line col]
  (def ec (dyn *err-color*))
  (eprin
    (if ec "\e[31m" "")
    where
    ":"
    line
    ":"
    col
    ": compile error: ")
  (if macrof
    (debug/stacktrace macrof msg "")
    (eprint msg (if ec "\e[0m")))
  (eflush))

(defn curenv
  ``Get the current environment table. Same as `(fiber/getenv (fiber/current))`. If `n`
  is provided, gets the nth prototype of the environment table.``
  [&opt n]
  (var e (fiber/getenv (fiber/current)))
  (if n (repeat n (if (= nil e) (break)) (set e (table/getproto e))))
  e)

(def- lint-levels
  {:none 0
   :relaxed 1
   :normal 2
   :strict 3
   :all math/inf})

(defn run-context
  ```
  Run a context. This evaluates expressions in an environment,
  and encapsulates the parsing, compilation, and evaluation.
  Returns `(in environment :exit-value environment)` when complete.
  `opts` is a table or struct of options. The options are as follows:

    * `:chunks` -- callback to read into a buffer - default is getline

    * `:on-parse-error` -- callback when parsing fails - default is bad-parse

    * `:env` -- the environment to compile against - default is the current env

    * `:source` -- source path for better errors (use keywords for non-paths) - default
      is :<anonymous>

    * `:on-compile-error` -- callback when compilation fails - default is bad-compile

    * `:on-compile-warning` -- callback for any linting error - default is warn-compile

    * `:evaluator` -- callback that executes thunks. Signature is (evaluator thunk source
      env where)

    * `:on-status` -- callback when a value is evaluated - default is debug/stacktrace.

    * `:fiber-flags` -- what flags to wrap the compilation fiber with. Default is :ia.

    * `:expander` -- an optional function that is called on each top level form before
      being compiled.

    * `:parser` -- provide a custom parser that implements the same interface as Janet's
      built-in parser.

    * `:read` -- optional function to get the next form, called like `(read env source)`.
      Overrides all parsing.
  ```
  [opts]

  (def {:env env
        :chunks chunks
        :on-status onstatus
        :on-compile-error on-compile-error
        :on-compile-warning on-compile-warning
        :on-parse-error on-parse-error
        :fiber-flags guard
        :evaluator evaluator
        :source default-where
        :parser parser
        :read read
        :expander expand} opts)
  (default env (or (fiber/getenv (fiber/current)) @{}))
  (default chunks (fn chunks [buf p] (getline "" buf env)))
  (default onstatus debug/stacktrace)
  (default on-compile-error bad-compile)
  (default on-compile-warning warn-compile)
  (default on-parse-error bad-parse)
  (default evaluator (fn evaluate [x &] (x)))
  (default default-where :<anonymous>)
  (default guard :ydt)

  (var where default-where)

  (if (string? where)
    (put env *current-file* where))

  # Evaluate 1 source form in a protected manner
  (def lints @[])
  (defn eval1 [source &opt l c]
    (def source (if expand (expand source) source))
    (var good true)
    (var resumeval nil)
    (def f
      (fiber/new
        (fn []
          (array/clear lints)
          (def res (compile source env where lints))
          (unless (empty? lints)
            # Convert lint levels to numbers.
            (def levels (get env *lint-levels* lint-levels))
            (def lint-error (get env *lint-error*))
            (def lint-warning (get env *lint-warn*))
            (def lint-error (or (get levels lint-error lint-error) 0))
            (def lint-warning (or (get levels lint-warning lint-warning) 2))
            (each [level line col msg] lints
              (def lvl (get lint-levels level 0))
              (cond
                (<= lvl lint-error) (do
                                      (set good false)
                                      (on-compile-error msg nil where (or line l) (or col c)))
                (<= lvl lint-warning) (on-compile-warning msg level where (or line l) (or col c)))))
          (when good
            (if (= (type res) :function)
              (evaluator res source env where)
              (do
                (set good false)
                (def {:error err :line line :column column :fiber errf} res)
                (on-compile-error err errf where (or line l) (or column c))))))
        guard
        env))
    (while (fiber/can-resume? f)
      (def res (resume f resumeval))
      (when good (set resumeval (onstatus f res)))))

  # Reader version
  (when read
    (forever
      (if (in env :exit) (break))
      (eval1 (read env where)))
    (break (in env :exit-value env)))

  # The parser object
  (def p (or parser (parser/new)))
  (def p-consume (p :consume))
  (def p-produce (p :produce))
  (def p-status (p :status))
  (def p-has-more (p :has-more))

  (defn parse-err
    "Handle parser error in the correct environment"
    [p where]
    (def f (coro (on-parse-error p where)))
    (fiber/setenv f env)
    (resume f))

  (defn produce []
    (def tup (p-produce p true))
    [(in tup 0) ;(tuple/sourcemap tup)])

  # Loop
  (def buf @"")
  (var parser-not-done true)
  (while parser-not-done
    (if (env :exit) (break))
    (buffer/clear buf)
    (match (chunks buf p)
      :cancel
      (do
        # A :cancel chunk represents a cancelled form in the REPL, so reset.
        (:flush p)
        (buffer/clear buf))

      [:source new-where]
      (do
        (set where new-where)
        (if (string? new-where)
          (put env *current-file* new-where)))

      (do
        (var pindex 0)
        (var pstatus nil)
        (def len (length buf))
        (when (= len 0)
          (:eof p)
          (set parser-not-done false))
        (while (> len pindex)
          (+= pindex (p-consume p buf pindex))
          (while (p-has-more p)
            (eval1 ;(produce))
            (if (env :exit) (break)))
          (when (= (p-status p) :error)
            (parse-err p where)
            (if (env :exit) (break)))))))

  # Check final parser state
  (unless (env :exit)
    (while (p-has-more p)
      (eval1 ;(produce))
      (if (env :exit) (break)))
    (when (= (p-status p) :error)
      (parse-err p where)))

  (put env :exit nil)
  (in env :exit-value env))

(defn quit
  ``Tries to exit from the current repl or run-context. Does not always exit the application.
  Works by setting the :exit dynamic binding to true. Passing a non-nil `value` here will cause the outer
  run-context to return that value.``
  [&opt value]
  (setdyn :exit true)
  (setdyn :exit-value value)
  nil)

(defn eval
  ``Evaluates a form in the current environment. If more control over the
  environment is needed, use `run-context`. Optionally pass in an `env` table with available bindings.``
  [form &opt env]
  (def res (compile form env :eval))
  (if (= (type res) :function)
    (res)
    (error (get res :error))))

(defn parse
  `Parse a string and return the first value. For complex parsing, such as for a repl with error handling,
  use the parser api.`
  [str]
  (let [p (parser/new)]
    (parser/consume p str)
    (if (= :error (parser/status p))
      (error (parser/error p)))
    (parser/eof p)
    (if (parser/has-more p)
      (parser/produce p)
      (if (= :error (parser/status p))
        (error (parser/error p))
        (error "no value")))))

(defn parse-all
  `Parse a string and return all parsed values. For complex parsing, such as for a repl with error handling,
  use the parser api.`
  [str]
  (let [p (parser/new)
        ret @[]]
    (parser/consume p str)
    (if (= :error (parser/status p))
      (error (parser/error p)))
    (parser/eof p)
    (while (parser/has-more p)
      (array/push ret (parser/produce p)))
    (if (= :error (parser/status p))
      (error (parser/error p))
      ret)))

(defn eval-string
  ``Evaluates a string in the current environment. If more control over the
  environment is needed, use `run-context`. Optionally pass in an `env` table with available bindings.``
  [str &opt env]
  (var ret nil)
  (each x (parse-all str) (set ret (eval x env)))
  ret)

(def load-image-dict
  ``A table used in combination with `unmarshal` to unmarshal byte sequences created
  by `make-image`, such that `(load-image bytes)` is the same as `(unmarshal bytes load-image-dict)`.``
  @{})

(def make-image-dict
  ``A table used in combination with `marshal` to marshal code (images), such that
  `(make-image x)` is the same as `(marshal x make-image-dict)`.``
  @{})

(defmacro comptime
  "Evals x at compile time and returns the result. Similar to a top level unquote."
  [x]
  (eval x))

(defmacro compif
  "Check the condition `cnd` at compile time -- if truthy, compile `tru`, else compile `fals`."
  [cnd tru &opt fals]
  (if (eval cnd)
    tru
    fals))

(defmacro compwhen
  "Check the condition `cnd` at compile time -- if truthy, compile `(upscope ;body)`, else compile nil."
  [cnd & body]
  (if (eval cnd)
    ~(upscope ,;body)))

(defn make-image
  ``Create an image from an environment returned by `require`.
  Returns the image source as a string.``
  [env]
  (marshal env make-image-dict))

(defn load-image
  "The inverse operation to `make-image`. Returns an environment."
  [image]
  (unmarshal image load-image-dict))

(defn- check-dyn-relative [x] (if (string/has-prefix? "@" x) x))
(defn- check-relative [x] (if (string/has-prefix? "." x) x))
(defn- check-not-relative [x] (if-not (string/has-prefix? "." x) x))
(defn- check-is-dep [x] (unless (or (string/has-prefix? "/" x) (string/has-prefix? "@" x) (string/has-prefix? "." x)) x))
(defn- check-project-relative [x] (if (string/has-prefix? "/" x) x))

(defdyn *module-cache* "Dynamic binding for overriding `module/cache`")
(defdyn *module-paths* "Dynamic binding for overriding `module/paths`")
(defdyn *module-loading* "Dynamic binding for overriding `module/loading`")
(defdyn *module-loaders* "Dynamic binding for overriding `module/loaders`")
(defdyn *module-make-env* "Dynamic binding for creating new environments for `import`, `require`, and `dofile`. Overrides `make-env`.")

(def module/cache
  "A table, mapping loaded module identifiers to their environments."
  @{})

(def module/paths
  ```
  The list of paths to look for modules, templated for `module/expand-path`.
  Each element is a two-element tuple, containing the path
  template and a keyword :source, :native, or :image indicating how
  `require` should load files found at these paths.

  A tuple can also
  contain a third element, specifying a filter that prevents `module/find`
  from searching that path template if the filter doesn't match the input
  path. The filter can be a string or a predicate function, and
  is often a file extension, including the period.
  ```
  @[])

(defn module/add-paths
  ```
  Add paths to `module/paths` for a given loader such that
  the generated paths behave like other module types, including
  relative imports and syspath imports. `ext` is the file extension
  to associate with this module type, including the dot. `loader` is the
  keyword name of a loader in `module/loaders`. Returns the modified `module/paths`.
  ```
  [ext loader]
  (def mp (dyn *module-paths* module/paths))
  (defn- find-prefix
    [pre]
    (or (find-index |(and (string? ($ 0)) (string/has-prefix? pre ($ 0))) mp) 0))
  (def dyn-index (find-prefix ":@all:"))
  (array/insert mp dyn-index [(string ":@all:" ext) loader check-dyn-relative])
  (def all-index (find-prefix ".:all:"))
  (array/insert mp all-index [(string ".:all:" ext) loader check-project-relative])
  (def sys-index (find-prefix ":sys:"))
  (array/insert mp sys-index [(string ":sys:/:all:" ext) loader check-is-dep])
  (def curall-index (find-prefix ":cur:/:all:"))
  (array/insert mp curall-index [(string ":cur:/:all:" ext) loader check-relative])
  mp)

# Don't expose this externally yet - could break if custom module/paths is setup.
(defn- module/add-syspath
  ```
  Add a custom syspath to `module/paths` by duplicating all entries that being with `:sys:` and
  adding duplicates with a specific path prefix instead.
  ```
  [path]
  (def copies @[])
  (var last-index 0)
  (def mp (dyn *module-paths* module/paths))
  (eachp [index entry] mp
    (def pattern (first entry))
    (when (and (string? pattern) (string/has-prefix? ":sys:/" pattern))
      (set last-index index)
      (array/push copies [(string/replace ":sys:" path pattern) ;(drop 1 entry)])))
   (array/insert mp (+ 1 last-index) ;copies)
   mp)

(module/add-paths ":native:" :native)
(module/add-paths "/init.janet" :source)
(module/add-paths ".janet" :source)
(module/add-paths ".jimage" :image)
(array/insert module/paths 0 [(fn is-cached [path] (if (in (dyn *module-cache* module/cache) path) path)) :preload check-not-relative])

# Version of fexists that works even with a reduced OS
(defn- fexists
  [path]
  (compif (dyn 'os/stat)
    (= :file (os/stat path :mode))
    (when-let [f (file/open path :rb)]
      (def res
        (try (do (file/read f 1) true)
          ([err] nil)))
      (file/close f)
      res)))

(defn- mod-filter
  [x path]
  (case (type x)
    :nil path
    :string (string/has-suffix? x path)
    (x path)))

(defn module/find
  ```
  Try to match a module or path name from the patterns in `module/paths`.
  Returns a tuple (fullpath kind) where the kind is one of :source, :native,
  or :image if the module is found, otherwise a tuple with nil followed by
  an error message.
  ```
  [path]
  (var ret nil)
  (def mp (dyn *module-paths* module/paths))
  (each [p mod-kind checker] mp
    (when (mod-filter checker path)
      (if (function? p)
        (when-let [res (p path)]
          (set ret [res mod-kind])
          (break))
        (do
          (def fullpath (string (module/expand-path path p)))
          (when (fexists fullpath)
            (set ret [fullpath mod-kind])
            (break))))))
  (if ret ret
    (let [expander (fn :expander [[t _ chk]]
                     (when (string? t)
                       (when (mod-filter chk path)
                         (module/expand-path path t))))
          paths (filter identity (map expander mp))
          str-parts (interpose "\n    " paths)]
      [nil (string "could not find module " path ":\n    " ;str-parts)])))

(def module/loading
  `A table, mapping currently loading modules to true. Used to prevent
  circular dependencies.`
  @{})

(defn module/value
  ``Given a module table, get the value bound to a symbol `sym`. If `private` is
  truthy, will also resolve private module symbols. If no binding is found, will return
  nil.``
  [module sym &opt private]
  (def entry (get module sym))
  (if entry
    (let [v (in entry :value)
          r (in entry :ref)
          p (in entry :private)]
      (if p (if private nil (break)))
      (if (and r (array? r))
        (get r 0)
        v))))

(def debugger-env
  "An environment that contains dot prefixed functions for debugging."
  @{})

(var- debugger-on-status-var nil)

(defn debugger
  "Run a repl-based debugger on a fiber. Optionally pass in a level
  to differentiate nested debuggers."
  [fiber &opt level]
  (default level 1)
  (def nextenv (make-env (fiber/getenv fiber)))
  (put nextenv :fiber fiber)
  (put nextenv :debug-level level)
  (put nextenv :signal (fiber/last-value fiber))

  (merge-into nextenv debugger-env)
  (defn debugger-chunks [buf p]
    (def status (:state p :delimiters))
    (def c ((:where p) 0))
    (def prpt (string "debug[" level "]:" c ":" status "> "))
    (getline prpt buf nextenv))
  (eprint "entering debug[" level "] - (quit) to exit")
  (flush)
  (run-context
    {:chunks debugger-chunks
     :on-status (debugger-on-status-var nextenv (+ 1 level) true)
     :env nextenv})
  (eprint "exiting debug[" level "]")
  (flush)
  (nextenv :resume-value))

(defn debugger-on-status
  "Create a function that can be passed to `run-context`'s `:on-status`
  argument that will drop into a debugger on errors. The debugger will
  only start on abnormal signals if the env table has the `:debug` dyn
  set to a truthy value."
  [env &opt level is-repl]
  (default level 1)
  (fn :debugger [f x]
    (def fs (fiber/status f))
    (if (= :dead fs)
      (when is-repl
        (put env '_ @{:value x})
        (def pf (get env *pretty-format* "%q"))
        (try
          (printf pf x)
          ([e]
            (eprintf "bad pretty format %v: %v" pf e)
            (eflush)))
        (flush))
      (do
        (debug/stacktrace f x "")
        (eflush)
        (if (get env :debug) (debugger f level))))))

(set debugger-on-status-var debugger-on-status)

(defn dofile
  ``Evaluate a file, file path, or stream and return the resulting environment. :env, :expander,
  :source, :evaluator, :read, and :parser are passed through to the underlying
  `run-context` call. If `exit` is true, any top level errors will trigger a
  call to `(os/exit 1)` after printing the error.``
  [path &named exit env source expander evaluator read parser]
  (def f (case (type path)
           :core/file path
           :core/stream path
           (file/open path :rb)))
  (def path-is-file (= f path))
  (default env ((dyn *module-make-env* make-env)))
  (def spath (string path))
  (put env :source (or source (if-not path-is-file spath path)))
  (var exit-error nil)
  (var exit-fiber nil)
  (defn chunks [buf _] (:read f 4096 buf))
  (defn bp [&opt x y]
    (when exit
      (bad-parse x y)
      (os/exit 1))
    (put env :exit true)
    (def buf @"")
    (with-dyns [*err* buf *err-color* false]
      (bad-parse x y))
    (set exit-error (string/slice buf 0 -2)))
  (defn bc [&opt x y z a b]
    (when exit
      (bad-compile x y z a b)
      (os/exit 1))
    (put env :exit true)
    (def buf @"")
    (with-dyns [*err* buf *err-color* false]
      (bad-compile x nil z a b))
    (set exit-error (string/slice buf 0 -2))
    (set exit-fiber y))
  (unless f
    (error (string "could not find file " path)))
  (def nenv
    (run-context {:env env
                  :chunks chunks
                  :on-parse-error bp
                  :on-compile-error bc
                  :on-status (fn [f x]
                               (when (not= (fiber/status f) :dead)
                                 (when exit
                                   (debug/stacktrace f x "")
                                   (eflush)
                                   (os/exit 1))
                                 (if (get env :debug)
                                   ((debugger-on-status env) f x)
                                   (do
                                     (put env :exit true)
                                     (set exit-error x)
                                     (set exit-fiber f)))))
                  :evaluator evaluator
                  :expander expander
                  :read read
                  :parser parser
                  :source (or source (if path-is-file :<anonymous> spath))}))
  (if-not path-is-file (:close f))
  (when exit-error
    (if exit-fiber
      (propagate exit-error exit-fiber)
      (error exit-error)))
  nenv)

(def module/loaders
  ``A table of loading method names to loading functions.
  This table lets `require` and `import` load many different kinds
  of files as modules.``
  @{:native (fn native-loader [path &] (native path ((dyn *module-make-env* make-env))))
    :source (fn source-loader [path args]
              (def ml (dyn *module-loading* module/loading))
              (put ml path true)
              (defer (put ml path nil)
                (dofile path ;args)))
    :preload (fn preload-loader [path & args]
               (def mc (dyn *module-cache* module/cache))
               (when-let [m (in mc path)]
                 (if (function? m)
                   (set (mc path) (m path ;args))
                   m)))
    :image (fn image-loader [path &] (load-image (slurp path)))})

(defn- require-1
  [path args kargs]
  (def [fullpath mod-kind] (module/find path))
  (unless fullpath (error mod-kind))
  (def mc (dyn *module-cache* module/cache))
  (def ml (dyn *module-loading* module/loading))
  (def mls (dyn *module-loaders* module/loaders))
  (if-let [check (if-not (kargs :fresh) (in mc fullpath))]
    check
    (if (ml fullpath)
      (error (string "circular dependency " fullpath " detected"))
      (do
        (def loader (if (keyword? mod-kind) (mls mod-kind) mod-kind))
        (unless loader (error (string "module type " mod-kind " unknown")))
        (def env (loader fullpath args))
        (put mc fullpath env)
        env))))

(defn require
  ``Require a module with the given name. Will search all of the paths in
  `module/paths`. Returns the new environment
  returned from compiling and running the file.``
  [path & args]
  (require-1 path args (struct ;args)))

(defn merge-module
  ``Merge a module source into the `target` environment with a `prefix`, as with the `import` macro.
  This lets users emulate the behavior of `import` with a custom module table.
  If `export` is truthy, then merged functions are not marked as private. Returns
  the modified target environment. If a tuple or array `only` is passed, only merge keys in `only`.``
  [target source &opt prefix export only]
  (def only-set (if only (invert only)))
  (loop [[k v] :pairs source :when (symbol? k) :when (not (v :private)) :when (or (not only) (in only-set k))]
    (def newv (table/setproto @{:private (not export)} v))
    (put target (symbol prefix k) newv))
  target)

(defn import*
  ``Function form of `import`. Same parameters, but the path
  and other symbol parameters should be strings instead.``
  [path & args]
  (def env (curenv))
  (def kargs (table ;args))
  (def {:as as
        :prefix prefix
        :export ep
        :only only} kargs)
  (def newenv (require-1 path args kargs))
  (def prefix (or
                (and as (string as "/"))
                prefix
                (string (last (string/split "/" path)) "/")))
  (merge-module env newenv prefix ep only))

(defmacro import
  ``Import a module. First requires the module, and then merges its
  symbols into the current environment, prepending a given prefix as needed.
  (use the :as or :prefix option to set a prefix). If no prefix is provided,
  use the name of the module as a prefix. One can also use "`:export true`"
  to re-export the imported symbols. If "`:exit true`" is given as an argument,
  any errors encountered at the top level in the module will cause `(os/exit 1)`
  to be called. Dynamic bindings will NOT be imported. Use :fresh to bypass the
  module cache. Use `:only [foo bar baz]` to only import select bindings into the
  current environment.``
  [path & args]
  (def ps (partition 2 args))
  (def argm (mapcat (fn [[k v]] [k (case k :as (string v) :only ~(quote ,v) v)]) ps))
  (tuple import* (string path) ;argm))

(defmacro use
  ``Similar to `import`, but imported bindings are not prefixed with a module
  identifier. Can also import multiple modules in one shot.``
  [& modules]
  ~(do ,;(map |~(,import* ,(string $) :prefix "") modules)))

###
###
### Documentation
###
###

(defn- env-walk
  [pred &opt env local]
  (default env (fiber/getenv (fiber/current)))
  (def envs @[])
  (do (var e env) (while e (array/push envs e) (set e (table/getproto e)) (if local (break))))
  (def ret-set @{})
  (loop [envi :in envs
         k :keys envi
         :when (pred k)]
    (put ret-set k true))
  (sort (keys ret-set)))

(defn all-bindings
  ``Get all symbols available in an environment. Defaults to the current
  fiber's environment. If `local` is truthy, will not show inherited bindings
  (from prototype tables).``
  [&opt env local]
  (env-walk symbol? env local))

(defn all-dynamics
  ``Get all dynamic bindings in an environment. Defaults to the current
  fiber's environment. If `local` is truthy, will not show inherited bindings
  (from prototype tables).``
  [&opt env local]
  (env-walk keyword? env local))


(defdyn *doc-width*
  "Width in columns to print documentation printed with `doc-format`.")

(defdyn *doc-color*
  "Whether or not to colorize documentation printed with `doc-format`.")

(defn doc-format
  `Reformat a docstring to wrap a certain width. Docstrings can either be plaintext
  or a subset of markdown. This allows a long single line of prose or formatted text to be
  a well-formed docstring. Returns a buffer containing the formatted text.`
  [str &opt width indent colorize]

  (default indent 4)
  (def max-width (- (or width (dyn *doc-width* 80)) 8))
  (def has-color (if (not= nil colorize)
                   colorize
                   (dyn *doc-color*)))

  # Terminal codes for emission/tokenization
  (def delimiters
    (if has-color
      {:underline ["\e[4m" "\e[24m"]
       :code ["\e[97m" "\e[39m"]
       :italics ["\e[4m" "\e[24m"]
       :bold ["\e[1m" "\e[22m"]}
      {:underline ["_" "_"]
       :code ["`" "`"]
       :italics ["*" "*"]
       :bold ["**" "**"]}))
  (def modes @{})
  (defn toggle-mode [mode]
    (def active (get modes mode))
    (def delims (get delimiters mode))
    (put modes mode (not active))
    (delims (if active 1 0)))

  # Parse state
  (var cursor 0) # indexes into string for parsing
  (var stack @[]) # return value for this block.

  # Traversal helpers
  (defn c [] (get str cursor))
  (defn cn [n] (get str (+ n cursor)))
  (defn c++ [] (let [ret (get str cursor)] (++ cursor) ret))
  (defn c+=n [n] (let [ret (get str cursor)] (+= cursor n) ret))
  # skip* functions return number of characters matched and advance the cursor.
  (defn skipwhite []
    (def x cursor)
    (while (= (c) (chr " ")) (++ cursor))
    (- cursor x))
  (defn skipline []
    (def x cursor)
    (while (let [y (c)] (and y (not= y (chr "\n")))) (++ cursor))
    (c++)
    (- cursor x))

  # Detection helpers - return number of characters matched
  (defn ul? []
    (let [x (c) x1 (cn 1)]
      (and
        (= x1 (chr " "))
        (or (= x (chr "*")) (= x (chr "-")))
        2)))
  (defn ol? []
    (def old cursor)
    (while (and (>= (c) (chr "0")) (<= (c) (chr "9"))) (c++))
    (let [c1 (c) c2 (cn 1) c* cursor]
      (set cursor old)
      (if (and (= c1 (chr ".")) (= c2 (chr " ")))
        (- c* cursor -2))))
  (defn fcb? [] (if (= (chr "`") (c) (cn 1) (cn 2)) 3))
  (defn nl? [] (= (chr "\n") (c)))

  # Parse helper
  # parse-* functions push nodes to `stack`, and return
  # the indentation they leave the cursor on.

  (var parse-blocks nil) # mutual recursion
  (defn getslice [from to]
    (def to (min to (length str)))
    (string/slice str from to))
  (defn push [x] (array/push stack x))

  (defn parse-list [bullet-check initial indent]
    (def temp-stack @[initial])
    (def old-stack stack)
    (set stack temp-stack)
    (var current-indent indent)
    (while (and (c) (>= current-indent indent))
      (def item-indent
        (when-let [x (bullet-check)]
          (c+=n x)
          (+ indent (skipwhite) x)))
      (unless item-indent
        (set current-indent (skipwhite))
        (break))
      (def item-stack @[])
      (set stack item-stack)
      (set current-indent (parse-blocks item-indent))
      (set stack temp-stack)
      (push item-stack))
    (set stack old-stack)
    (push temp-stack)
    current-indent)

  (defn add-codeblock [indent start end]
    (def replace-chunk (string "\n" (string/repeat " " indent)))
    (push @[:cb (string/replace-all replace-chunk "\n" (getslice start end))])
    (skipline)
    (skipwhite))

  (defn parse-fcb [indent]
    (c+=n 3)
    (skipline)
    (c+=n indent)
    (def start cursor)
    (var end cursor)
    (while (c)
      (if (fcb?) (break))
      (skipline)
      (set end cursor)
      (skipwhite))
    (add-codeblock indent start end))

  (defn parse-icb [indent]
    (var current-indent indent)
    (def start cursor)
    (var end cursor)
    (while (c)
      (skipline)
      (set end cursor)
      (set current-indent (skipwhite))
      (if (< current-indent indent) (break)))
    (add-codeblock indent start end))

  (defn tokenize-line [line]
    (def tokens @[])
    (def token @"")
    (var token-length 0)
    (defn delim [mode]
      (def d (toggle-mode mode))
      (if-not has-color (+= token-length (length d)))
      (buffer/push token d))
    (defn endtoken []
      (if (first token) (array/push tokens [(string token) token-length]))
      (buffer/clear token)
      (set token-length 0))
    (forv i 0 (length line)
      (def b (get line i))
      (cond
        (or (= b (chr "\n")) (= b (chr " "))) (endtoken)
        (= b (chr "`")) (delim :code)
        (not (modes :code))
        (cond
          (= b (chr `\`)) (do
                            (++ token-length)
                            (buffer/push token (get line (++ i))))
          (= b (chr "_")) (delim :underline)
          (= b (chr "*"))
          (if (= (chr "*") (get line (+ i 1)))
            (do (++ i)
              (delim :bold))
            (delim :italics))
          (do (++ token-length) (buffer/push token b)))
        (do (++ token-length) (buffer/push token b))))
    (endtoken)
    (tuple/slice tokens))

  (set
    parse-blocks
    (fn parse-blocks [indent]
      (var new-indent indent)
      (var p-start nil)
      (var p-end nil)
      (defn p-line []
        (unless p-start
          (set p-start cursor))
        (skipline)
        (set p-end cursor)
        (set new-indent (skipwhite)))
      (defn finish-p []
        (when (and p-start (> p-end p-start))
          (push (tokenize-line (getslice p-start p-end)))
          (set p-start nil)))
      (while (and (c) (>= new-indent indent))
        (cond
          (nl?) (do (finish-p) (c++) (set new-indent (skipwhite)))
          (ul?) (do (finish-p) (set new-indent (parse-list ul? :ul new-indent)))
          (ol?) (do (finish-p) (set new-indent (parse-list ol? :ol new-indent)))
          (fcb?) (do (finish-p) (set new-indent (parse-fcb new-indent)))
          (>= new-indent (+ 4 indent)) (do (finish-p) (set new-indent (parse-icb new-indent)))
          (p-line)))
      (finish-p)
      new-indent))

  # Handle first line specially for defn, defmacro, etc.
  (when (= (chr "(") (in str 0))
    (skipline)
    (def first-line (string/slice str 0 (- cursor 1)))
    (def fl-open (if has-color "\e[97m" ""))
    (def fl-close (if has-color "\e[39m" ""))
    (push [[(string fl-open first-line fl-close) (length first-line)]]))

  (parse-blocks 0)

  # Emission state
  (def buf @"")
  (var current-column 0)

  # Emission
  (defn emit-indent [indent]
    (def delta (- indent current-column))
    (when (< 0 delta)
      (buffer/push buf (string/repeat " " delta))
      (set current-column indent)))

  (defn emit-nl [&opt indent]
    (buffer/push buf "\n")
    (set current-column 0))

  (defn emit-word [word indent &opt len]
    (def last-byte (last buf))
    (when (and
            last-byte
            (not= last-byte (chr "\n"))
            (not= last-byte (chr " ")))
      (buffer/push buf " ")
      (++ current-column))
    (default len (length word))
    (when (and indent (> (+ 1 current-column len) max-width))
      (emit-nl)
      (emit-indent indent))
    (buffer/push buf word)
    (+= current-column len))

  (defn emit-code
    [code indent]
    (def replacement (string "\n" (string/repeat " " (+ 4 indent))))
    (emit-indent (+ 4 indent))
    (buffer/push buf (string/replace-all "\n" replacement code))
    (if (= (chr "\n") (last code))
      (set current-column 0)
      (emit-nl)))

  (defn emit-node
    [el indent]
    (emit-indent indent)
    (if (tuple? el)
      (let [rep (string "\n" (string/repeat " " indent))]
        (each [word len] el
          (emit-word
            (string/replace-all "\n" rep word)
            indent
            len))
        (emit-nl))
      (case (first el)
        :ul (for i 1 (length el)
              (if (> i 1) (emit-indent indent))
              (emit-word "* " nil)
              (each subel (get el i) (emit-node subel (+ 2 indent))))
        :ol (for i 1 (length el)
              (if (> i 1) (emit-indent indent))
              (def lab (string/format "%d. " i))
              (emit-word lab nil)
              (each subel (get el i) (emit-node subel (+ (length lab) indent))))
        :cb (emit-code (get el 1) indent))))

  (each el stack
    (emit-nl)
    (emit-node el indent))

  buf)

(defn- print-index
  "Print bindings in the current environment given a filter function."
  [fltr]
  (def bindings (filter fltr (all-bindings)))
  (def dynamics (map describe (filter fltr (all-dynamics))))
  (print)
  (print (doc-format (string "Bindings:\n\n" (string/join bindings " ")) nil nil false))
  (print)
  (print (doc-format (string "Dynamics:\n\n" (string/join dynamics " ")) nil nil false))
  (print "\n    Use (doc sym) for more information on a binding.\n"))

(defn- print-module-entry
  [x]
  (def bind-type
    (string "    "
            (cond
              (x :redef) (type (in (x :ref) 0))
              (x :ref) (string :var " (" (type (in (x :ref) 0)) ")")
              (x :macro) :macro
              (x :module) (string :module " (" (x :kind) ")")
              (type (x :value)))
            "\n"))
  (def sm (x :source-map))
  (def d (x :doc))
  (print "\n\n"
         bind-type
         (when-let [[path line col] sm]
           (string "    " path (when (and line col) (string " on line " line ", column " col))))
         (when sm "\n")
         (if d (doc-format d) "\n    no documentation found.\n")
         "\n"))

(defn- print-special-form-entry
  [x]
  (print "\n\n"
         "    special form\n\n"
         "    (" x " ...)\n\n"
         "    See https://janet-lang.org/docs/specials.html\n\n"))

(defn doc*
  "Get the documentation for a symbol in a given environment. Function form of `doc`."
  [&opt sym]

  (cond
    (string? sym)
    (print-index (fn [x] (string/find sym x)))

    sym
    (do
      (def x (dyn sym))
      (if (not x)
        (if (index-of sym '[break def do fn if quasiquote quote
                            set splice unquote upscope var while])
          (print-special-form-entry sym)
          (do
            (def [fullpath mod-kind] (module/find (string sym)))
            (if-let [mod-env (in module/cache fullpath)]
              (print-module-entry {:module true
                                   :kind mod-kind
                                   :source-map [fullpath nil nil]
                                   :doc (in mod-env :doc)})
              (print "symbol " sym " not found."))))
        (print-module-entry x)))

    # else
    (print-index identity)))

(defmacro doc
  ``Shows documentation for the given symbol, or can show a list of available bindings.
  If `sym` is a symbol, will look for documentation for that symbol. If `sym` is a string
  or is not provided, will show all lexical and dynamic bindings in the current environment
  containing that string (all bindings will be shown if no string is given).``
  [&opt sym]
  ~(,doc* ',sym))

(defn doc-of
  `Searches all loaded modules in module/cache for a given binding and prints out its documentation.
  This does a search by value instead of by name. Returns nil.`
  [x]
  (var found false)
  (loop [module-set :in [[root-env] module/cache]
         module :in module-set
         value :in module]
    (let [check (or (get value :ref) (get value :value))]
      (when (= check x)
        (print-module-entry value)
        (set found true)
        (break))))
  (if-not found
    (print "documentation for value " x " not found.")))

###
###
### Debugger
###
###

(defn .fiber
  "Get the current fiber being debugged."
  []
  (dyn :fiber))

(defn .signal
  "Get the current signal being debugged."
  []
  (dyn :signal))

(defn .stack
  "Print the current fiber stack."
  []
  (print)
  (with-dyns [*err-color* false] (debug/stacktrace (.fiber) (.signal) ""))
  (print))

(defn .frame
  "Show a stack frame"
  [&opt n]
  (def stack (debug/stack (.fiber)))
  (in stack (or n 0)))

(defn .locals
  "Show local bindings"
  [&opt n]
  (get (.frame n) :locals))

(defn .fn
  "Get the current function."
  [&opt n]
  (in (.frame n) :function))

(defn .slots
  "Get an array of slots in a stack frame."
  [&opt n]
  (in (.frame n) :slots))

(defn .slot
  "Get the value of the nth slot."
  [&opt nth frame-idx]
  (in (.slots frame-idx) (or nth 0)))

# Conditional compilation for disasm
(compwhen (dyn 'disasm)

  (defn .disasm
    "Gets the assembly for the current function."
    [&opt n]
    (def frame (.frame n))
    (def func (frame :function))
    (disasm func))

  (defn .bytecode
    "Get the bytecode for the current function."
    [&opt n]
    ((.disasm n) :bytecode))

  (defn .ppasm
    "Pretty prints the assembly for the current function."
    [&opt n]
    (def frame (.frame n))
    (def func (frame :function))
    (def dasm (disasm func))
    (def bytecode (in dasm :bytecode))
    (def pc (frame :pc))
    (def sourcemap (in dasm :sourcemap))
    (var last-loc [-2 -2])
    (eprint "\n  signal:     " (.signal))
    (eprint "  status:     " (fiber/status (.fiber)))
    (eprint "  function:   " (get dasm :name "<anonymous>") " [" (in dasm :source "") "]")
    (when-let [constants (dasm :constants)]
      (eprintf "  constants:  %.4q" constants))
    (eprintf "  slots:      %.4q\n" (frame :slots))
    (when-let [src-path (in dasm :source)]
      (when (and (fexists src-path)
                 sourcemap)
        (defn dump
          [src cur]
          (def offset 5)
          (def beg (max 1 (- cur offset)))
          (def lines (array/concat @[""] (string/split "\n" src)))
          (def end (min (+ cur offset) (length lines)))
          (def digits (inc (math/floor (math/log10 end))))
          (def fmt-str (string "%" digits "d: %s"))
          (for i beg end
            (eprin " ") # breakpoint someday?
            (eprin (if (= i cur) "> " "  "))
            (eprintf fmt-str i (get lines i))))
        (let [[sl _] (sourcemap pc)]
          (dump (slurp src-path) sl)
          (eprint))))
    (def padding (string/repeat " " 20))
    (loop [i :range [0 (length bytecode)]
           :let [instr (bytecode i)]]
      (eprin (if (= (tuple/type instr) :brackets) "*" " "))
      (eprin (if (= i pc) "> " "  "))
      (eprinf "%.20s" (string (string/join (map string instr) " ") padding))
      (when sourcemap
        (let [[sl sc] (sourcemap i)
              loc [sl sc]]
          (when (not= loc last-loc)
            (set last-loc loc)
            (eprin " # line " sl ", column " sc))))
      (eprint))
    (eprint))

  (defn .breakall
    "Set breakpoints on all instructions in the current function."
    [&opt n]
    (def fun (.fn n))
    (def bytecode (.bytecode n))
    (forv i 0 (length bytecode)
      (debug/fbreak fun i))
    (eprint "set " (length bytecode) " breakpoints in " fun))

  (defn .clearall
    "Clear all breakpoints on the current function."
    [&opt n]
    (def fun (.fn n))
    (def bytecode (.bytecode n))
    (forv i 0 (length bytecode)
      (debug/unfbreak fun i))
    (eprint "cleared " (length bytecode) " breakpoints in " fun)))

(defn .source
  "Show the source code for the function being debugged."
  [&opt n]
  (def frame (.frame n))
  (def s (frame :source))
  (def all-source (slurp s))
  (eprint "\n" all-source "\n"))

(defn .break
  "Set breakpoint at the current pc."
  []
  (def frame (.frame))
  (def fun (frame :function))
  (def pc (frame :pc))
  (debug/fbreak fun pc)
  (eprint "set breakpoint in " fun " at pc=" pc))

(defn .clear
  "Clear the current breakpoint."
  []
  (def frame (.frame))
  (def fun (frame :function))
  (def pc (frame :pc))
  (debug/unfbreak fun pc)
  (eprint "cleared breakpoint in " fun " at pc=" pc))

(defn .next
  "Go to the next breakpoint."
  [&opt n]
  (var res nil)
  (forv i 0 (or n 1)
    (set res (resume (.fiber))))
  res)

(defn .nextc
  "Go to the next breakpoint, clearing the current breakpoint."
  [&opt n]
  (.clear)
  (.next n))

(defn .step
  "Execute the next n instructions."
  [&opt n]
  (var res nil)
  (forv i 0 (or n 1)
    (set res (debug/step (.fiber))))
  res)

(def- debugger-keys (filter (partial string/has-prefix? ".") (keys root-env)))
(each k debugger-keys (put debugger-env k (root-env k)) (put root-env k nil))

###
###
### REPL
###
###

(defn repl
  ``Run a repl. The first parameter is an optional function to call to
  get a chunk of source code that should return nil for end of file.
  The second parameter is a function that is called when a signal is
  caught. One can provide an optional environment table to run
  the repl in, as well as an optional parser or read function to pass
  to `run-context`.``
  [&opt chunks onsignal env parser read]
  (default env (make-env))
  (default chunks
    (fn :chunks [buf p]
      (getline
        (string
          "repl:"
          ((:where p) 0)
          ":"
          (:state p :delimiters) "> ")
        buf env)))
  (run-context {:env env
                :chunks chunks
                :on-status (or onsignal (debugger-on-status env 1 true))
                :parser parser
                :read read
                :source :repl}))

###
###
### Extras
###
###

(compwhen (dyn 'ev/go)

  (defn net/close "Alias for `ev/close`." [stream] (ev/close stream))

  (defn ev/call
    ```
    Call a function asynchronously.
    Returns a fiber that is scheduled to run the function.
    ```
    [f & args]
    (ev/go (fn :call [&] (f ;args))))

  (defmacro ev/spawn
    "Run some code in a new fiber. This is shorthand for `(ev/go (fn [] ;body))`."
    [& body]
    ~(,ev/go (fn :spawn [&] ,;body)))

  (defmacro ev/do-thread
    ``Run some code in a new thread. Suspends the current fiber until the thread is complete, and
    evaluates to nil.``
    [& body]
    ~(,ev/thread (fn :do-thread [&] ,;body)))

  (defn- acquire-release
    [acq rel lock body]
    (def l (gensym))
    ~(do
       (def ,l ,lock)
       (,acq ,l)
       (defer (,rel ,l)
         ,;body)))

  (defmacro ev/with-lock
    ``Run a body of code after acquiring a lock. Will automatically release the lock when done.``
    [lock & body]
    (acquire-release ev/acquire-lock ev/release-lock lock body))

  (defmacro ev/with-rlock
    ``Run a body of code after acquiring read access to an rwlock. Will automatically release the lock when done.``
    [lock & body]
    (acquire-release ev/acquire-rlock ev/release-rlock lock body))

  (defmacro ev/with-wlock
    ``Run a body of code after acquiring write access to an rwlock. Will automatically release the lock when done.``
    [lock & body]
    (acquire-release ev/acquire-wlock ev/release-wlock lock body))

  (defmacro ev/spawn-thread
    ``Run some code in a new thread. Like `ev/do-thread`, but returns nil immediately.``
    [& body]
    ~(,ev/thread (fn :spawn-thread [&] ,;body) nil :n))

  (defmacro ev/with-deadline
    ``
    Create a fiber to execute `body`, schedule the event loop to cancel
    the task (root fiber) associated with `body`'s fiber, and start
    `body`'s fiber by resuming it.

    The event loop will try to cancel the root fiber if `body`'s fiber
    has not completed after at least `sec` seconds.

    `sec` is a number that can have a fractional part.
    ``
    [sec & body]
    (with-syms [f]
      ~(let [,f (coro ,;body)]
         (,ev/deadline ,sec nil ,f)
         (,resume ,f))))

  (defn- cancel-all [chan fibers reason]
    (each f fibers (ev/cancel f reason))
    (let [n (length fibers)]
      (table/clear fibers)
      (repeat n (ev/take chan))))

  (defn- wait-for-fibers
    [chan fibers]
    (defer (cancel-all chan fibers "parent canceled")
      (repeat (length fibers)
        (def [sig fiber] (ev/take chan))
        (if (= sig :ok)
          (put fibers fiber nil)
          (do
            (cancel-all chan fibers "sibling canceled")
            (propagate (fiber/last-value fiber) fiber))))))

  (defmacro ev/gather
    ``
    Run a number of fibers in parallel on the event loop, and join when they complete.
    Returns the gathered results in an array.
    ``
    [& bodies]
    (with-syms [chan res fset ftemp]
      ~(do
         (def ,fset @{})
         (def ,chan (,ev/chan))
         (def ,res @[])
         ,;(seq [[i body] :pairs bodies]
             ~(do
                (def ,ftemp (,ev/go (fn :ev/gather [] (put ,res ,i ,body)) nil ,chan))
                (,put ,fset ,ftemp ,ftemp)))
         (,wait-for-fibers ,chan ,fset)
         ,res))))

(compwhen (dyn 'net/listen)
  (defn net/server
    "Start a server asynchronously with `net/listen` and `net/accept-loop`. Returns the new server stream."
    [host port &opt handler type]
    (def s (net/listen host port type))
    (if handler
      (ev/go (fn [] (net/accept-loop s handler))))
    s))

###
###
### FFI Extra
###
###

(defmacro delay
  "Lazily evaluate a series of expressions. Returns a function that
  returns the result of the last expression. Will only evaluate the
  body once, and then memoizes the result."
  [& forms]
  (def state (gensym))
  (def loaded (gensym))
  ~((fn []
      (var ,state nil)
      (var ,loaded nil)
      (fn []
        (if ,loaded
          ,state
          (do
            (set ,loaded true)
            (set ,state (do ,;forms))))))))

(compwhen (dyn 'ffi/native)

  (defdyn *ffi-context* " Current native library for ffi/bind and other settings")

  (defn- default-mangle
    [name &]
    (string/replace-all "-" "_" name))

  (defn ffi/context
    "Set the path of the dynamic library to implicitly bind, as well
     as other global state for ease of creating native bindings."
    [&opt native-path &named map-symbols lazy]
    (default map-symbols default-mangle)
    (def lib (if lazy nil (ffi/native native-path)))
    (def lazy-lib (if lazy (delay (ffi/native native-path))))
    (setdyn *ffi-context*
            @{:native-path native-path
              :native lib
              :native-lazy lazy-lib
              :lazy lazy
              :map-symbols map-symbols}))

  (defmacro ffi/defbind-alias
    "Generate bindings for native functions in a convenient manner.
     Similar to defbind but allows for the janet function name to be
     different than the FFI function."
    [name alias ret-type & body]
    (def real-ret-type (eval ret-type))
    (def meta (slice body 0 -2))
    (def arg-pairs (partition 2 (last body)))
    (def formal-args (map 0 arg-pairs))
    (def type-args (map 1 arg-pairs))
    (def computed-type-args (eval ~[,;type-args]))
    (def {:native lib
          :lazy lazy
          :native-lazy llib
          :map-symbols ms} (assert (dyn *ffi-context*) "no ffi context found"))
    (def raw-symbol (ms name))
    (defn make-sig []
      (ffi/signature :default real-ret-type ;computed-type-args))
    (defn make-ptr []
      (assertf (ffi/lookup (if lazy (llib) lib) raw-symbol) "failed to find ffi symbol %v" raw-symbol))
    (if lazy
      ~(defn ,alias ,;meta [,;formal-args]
         (,ffi/call (,(delay (make-ptr))) (,(delay (make-sig))) ,;formal-args))
      ~(defn ,alias ,;meta [,;formal-args]
         (,ffi/call ,(make-ptr) ,(make-sig) ,;formal-args))))

  (defmacro ffi/defbind
    "Generate bindings for native functions in a convenient manner."
    [name ret-type & body]
    ~(ffi/defbind-alias ,name ,name ,ret-type ,;body)))

###
###
### Flychecking
###
###

(defn- no-side-effects
  `Check if form may have side effects. If returns true, then the src
  must not have side effects, such as calling a C function.`
  [src]
  (cond
    (tuple? src)
    (if (= (tuple/type src) :brackets)
      (all no-side-effects src))
    (array? src)
    (all no-side-effects src)
    (dictionary? src)
    (and (all no-side-effects (keys src))
         (all no-side-effects (values src)))
    true))

(defn- is-safe-def [x] (no-side-effects (last x)))

(def- safe-forms {'defn true 'varfn true 'defn- true 'defmacro true 'defmacro- true
                  'def is-safe-def 'var is-safe-def 'def- is-safe-def 'var- is-safe-def
                  'defglobal is-safe-def 'varglobal is-safe-def})

(def- importers {'import true 'import* true 'dofile true 'require true})
(defn- use-2 [evaluator args]
  (each a args (import* (string a) :prefix "" :evaluator evaluator)))

(defn- flycheck-evaluator
  ``An evaluator function that is passed to `run-context` that lints (flychecks) code.
  This means code will parsed and compiled, macros executed, but the code will not be run.
  Used by `flycheck`.``
  [thunk source env where]
  (when (tuple? source)
    (def head (source 0))
    (def safe-check
      (or
        (safe-forms head)
        (if (symbol? head)
          (if (string/has-prefix? "define-" head) is-safe-def))))
    (cond
      # Sometimes safe form
      (function? safe-check)
      (if (safe-check source) (thunk))
      # Always safe form
      safe-check
      (thunk)
      # Use
      (= 'use head)
      (use-2 flycheck-evaluator (tuple/slice source 1))
      # Import-like form
      (importers head)
      (let [[l c] (tuple/sourcemap source)
            newtup (tuple/setmap (tuple ;source :evaluator flycheck-evaluator) l c)]
        ((compile newtup env where))))))

(defn flycheck
  ``Check a file for errors without running the file. Found errors will be printed to stderr
  in the usual format. Macros will still be executed, however, so
  arbitrary execution is possible. Other arguments are the same as `dofile`. `path` can also be
  a file value such as stdin. Returns nil.``
  [path &keys kwargs]
  (def old-modcache (table/clone module/cache))
  (table/clear module/cache)
  (try
    (dofile path :evaluator flycheck-evaluator ;(kvs kwargs))
    ([e f]
      (debug/stacktrace f e "")))
  (table/clear module/cache)
  (merge-into module/cache old-modcache)
  nil)

###
###
### Bundle tools
###
###

(compwhen (dyn 'os/stat)

  (def- seps {:windows "\\" :mingw "\\" :cygwin "\\"})
  (defn- sep [] (get seps (os/which) "/"))

  (defn- bundle-rpath
    [path]
    (os/realpath path))

  (defn- bundle-dir
    [&opt bundle-name]
    (def s (sep))
    (string (bundle-rpath (dyn *syspath*)) s "bundle" (if bundle-name s) bundle-name))

  (defn- bundle-file
    [bundle-name filename]
    (def s (sep))
    (string (bundle-rpath (dyn *syspath*)) s "bundle" s bundle-name s filename))

  (defn- get-manifest-filename
    [bundle-name]
    (bundle-file bundle-name "manifest.jdn"))

  (defn- prime-bundle-paths
    []
    (def s (sep))
    (def path (bundle-dir))
    (os/mkdir path)
    (assert (os/stat path :mode)))

  (defn- get-files [manifest]
    (def files (get manifest :files @[]))
    (put manifest :files files)
    files)

  (defn- rmrf
    "rm -rf in janet"
    [x]
    (case (os/lstat x :mode)
      nil nil
      :directory (do
                   (def s (sep))
                   (each y (os/dir x)
                     (rmrf (string x s y)))
                   (os/rmdir x))
      (os/rm x))
    nil)

  (defn- copyfile
    [from to]
    (if-with [ffrom (file/open from :rb)]
      (if-with [fto (file/open to :wb)]
        (do
          (def perm (os/stat from :permissions))
          (def b (buffer/new 0x10000))
          (forever
            (file/read ffrom 0x10000 b)
            (when (empty? b) (buffer/trim b) (os/chmod to perm) (break))
            (file/write fto b)
            (buffer/clear b)))
         (errorf "destination file %s cannot be opened for writing" to))
      (errorf "source file %s cannot be opened for reading" from)))

  (defn- copyrf
    [from to]
    (case (os/stat from :mode)
      :file (copyfile from to)
      :directory (do
                   (def s (sep))
                   (os/mkdir to)
                   (each y (os/dir from)
                     (copyrf (string from s y) (string to s y)))))
    nil)

  (defn- sync-manifest
    [manifest]
    (def bn (get manifest :name))
    (def manifest-name (get-manifest-filename bn))
    (spit manifest-name (string/format "%j\n" manifest)))

  (defn bundle/manifest
    "Get the manifest for a give installed bundle"
    [bundle-name]
    (def name (get-manifest-filename bundle-name))
    (assertf (fexists name) "no bundle %v found" bundle-name)
    (parse (slurp name)))

  (defn- get-bundle-module
    [bundle-name]
    (def manifest (bundle/manifest bundle-name))
    (def dir (os/cwd))
    (def workdir (get manifest :local-source "."))
    (def fixed-syspath (bundle-rpath (dyn *syspath*)))
    (try
      (os/cd workdir)
      ([_] (print "cannot enter source directory " workdir " for bundle " bundle-name)))
    (defer (os/cd dir)
      (def new-env (make-env (curenv)))
      (put new-env *module-cache* @{})
      (put new-env *module-loading* @{})
      (put new-env *module-make-env* (fn make-bundle-env [&] (make-env new-env)))
      (put new-env :workdir workdir)
      (put new-env :name bundle-name)
      (put new-env *syspath* fixed-syspath)
      (with-env new-env
        (put new-env :bundle-dir (bundle-dir bundle-name)) # get the syspath right
        (require (string "@syspath/bundle/" bundle-name)))))

  (defn- do-hook
    [module bundle-name hook & args]
    (def hookf (module/value module (symbol hook)))
    (unless hookf (break))
    (def manifest (bundle/manifest bundle-name))
    (def dir (os/cwd))
    (os/cd (get module :workdir "."))
    (defer (os/cd dir)
      (print "running hook " hook " for bundle " bundle-name)
      (hookf ;args)))

  (defn bundle/list
    "Get a list of all installed bundles in lexical order."
    []
    (def d (bundle-dir))
    (if (os/stat d :mode)
      (sort (os/dir d))
      @[]))

  (defn- bundle-uninstall-unchecked
    [bundle-name]
    (def man (bundle/manifest bundle-name))
    (def all-hooks (get man :hooks @[]))
    (when (index-of :uninstall all-hooks)
      (def module (get-bundle-module bundle-name))
      (do-hook module bundle-name :uninstall man))
    (def files (get man :files []))
    (each file (reverse files)
      (print "remove " file)
      (case (os/stat file :mode)
        :file (os/rm file)
        :directory (os/rmdir file)))
    (rmrf (bundle-dir bundle-name))
    nil)

  (defn bundle/uninstall
    "Remove a bundle from the current syspath"
    [bundle-name]
    (def breakage @{})
    (each b (bundle/list)
      (unless (= b bundle-name)
        (def m (bundle/manifest b))
        (def deps (get m :dependencies []))
        (each d deps
          (if (= d bundle-name) (put breakage b true)))))
    (when (next breakage)
      (def breakage-list (sorted (keys breakage)))
      (errorf "cannot uninstall %s, breaks dependent bundles %n" bundle-name breakage-list))
    (bundle-uninstall-unchecked bundle-name))

  (defn bundle/topolist
    "Get topological order of all bundles, such that each bundle is listed after its dependencies."
    []
    (def visited @{})
    (def cycle-detect @{})
    (def order @[])
    (def stack @[])
    (defn visit
      [b]
      (array/push stack b)
      (if (get visited b) (break))
      (if (get cycle-detect b) (errorf "cycle detected in bundle dependencies: %s" (string/join stack " -> ")))
      (put cycle-detect b true)
      (each d (get (bundle/manifest b) :dependencies []) (visit d))
      (put cycle-detect b nil)
      (put visited b true)
      (array/pop stack)
      (array/push order b))
    (each b (bundle/list) (visit b))
    order)

  (defn bundle/prune
    "Remove all orphaned bundles from the syspath. An orphaned bundle is a bundle that is
     marked for :auto-remove and is not depended on by any other bundle."
    []
    (def topo (bundle/topolist))
    (def rtopo (reverse topo))
    # Check which auto-remove packages can be dropped
    # Iterate in (reverse) topological order, and if we see an auto-remove package and have not already seen
    # something that depends on it, then it is a root package and can be pruned.
    (def exempt @{})
    (def to-drop @[])
    (each b rtopo
      (def m (bundle/manifest b))
      (if (or (get exempt b) (not (get m :auto-remove)))
        (do
          (put exempt b true)
          (each d (get m :dependencies []) (put exempt d true)))
        (array/push to-drop b)))
    (print "pruning " (length to-drop) " bundles")
    (each b to-drop
      (print "uninstall " b))
    (each b to-drop
      (print "uninstalling " b)
      (bundle-uninstall-unchecked b)))

  (defn bundle/installed?
    "Check if a bundle is installed."
    [bundle-name]
    (not (not (os/stat (bundle-dir bundle-name) :mode))))

  (defn bundle/install
    "Install a bundle from the local filesystem. The name of the bundle will be inferred from the bundle, or passed as a parameter :name in `config`."
    [path &keys config]
    (def path (bundle-rpath path))
    (def clean (get config :clean))
    (def check (get config :check))
    (def s (sep))
    # Check meta file for dependencies and default name
    (def infofile-pre-1 (string path s "bundle" s "info.jdn"))
    (def infofile-pre (if (fexists infofile-pre-1) infofile-pre-1 (string path s "info.jdn"))) # allow for alias
    (var default-bundle-name nil)
    (when (os/stat infofile-pre :mode)
      (def info (-> infofile-pre slurp parse))
      (def deps (get info :dependencies @[]))
      (set default-bundle-name (get info :name))
      (def missing (seq [d :in deps :when (not (bundle/installed? d))] (string d)))
      (when (next missing) (errorf "missing dependencies %s" (string/join missing ", "))))
    (def bundle-name (get config :name default-bundle-name))
    (assertf bundle-name "unable to infer bundle name for %v, use :name argument" path)
    (assertf (not (string/check-set "\\/" bundle-name))
             "bundle name %v cannot contain path separators" bundle-name)
    (assert (next bundle-name) "cannot use empty bundle-name")
    (assert (not (fexists (get-manifest-filename bundle-name)))
            "bundle is already installed")
    # Setup installed paths
    (prime-bundle-paths)
    (os/mkdir (bundle-dir bundle-name))
    # Aliases for common bundle/ files
    (def bundle.janet (string path s "bundle.janet"))
    (when (fexists bundle.janet) (copyfile bundle.janet (bundle-file bundle-name "init.janet")))
    (when (fexists infofile-pre) (copyfile infofile-pre (bundle-file bundle-name "info.jdn")))
    # Copy some files into the new location unconditionally
    (def implicit-sources (string path s "bundle"))
    (when (= :directory (os/stat implicit-sources :mode))
      (copyrf implicit-sources (bundle-dir bundle-name)))
    (def man @{:name bundle-name :local-source path :files @[]})
    (merge-into man config)
    (def infofile (bundle-file bundle-name "info.jdn"))
    (put man :auto-remove (get config :auto-remove))
    (sync-manifest man)
    (edefer (do (print "installation error, uninstalling") (bundle/uninstall bundle-name))
      (when (os/stat infofile :mode)
        (def info (-> infofile slurp parse))
        (def deps (get info :dependencies @[]))
        (def missing (filter (complement bundle/installed?) deps))
        (when (next missing)
          (error (string "missing dependencies " (string/join missing ", "))))
        (put man :dependencies deps)
        (put man :info info))
      (def module (get-bundle-module bundle-name))
      (def all-hooks (seq [[k v] :pairs module :when (symbol? k) :unless (get v :private)] (keyword k)))
      (put man :hooks all-hooks)
      (do-hook module bundle-name :dependencies man)
      (when clean
        (do-hook module bundle-name :clean man))
      (do-hook module bundle-name :build man)
      (do-hook module bundle-name :install man)
      (if (empty? (get man :files)) (print "no files installed, is this a valid bundle?"))
      (sync-manifest man)
      (when check
        (do-hook module bundle-name :check man)))
    (print "installed " bundle-name)
    bundle-name)

  (defn- bundle/pack
    "Take an installed bundle and create a bundle source directory that can be used to
     reinstall the bundle on a compatible system. This is used to create backups for installed
     bundles without rebuilding, or make a prebuilt bundle for other systems."
    [bundle-name dest-dir &opt is-backup]
    (var i 0)
    (def man (bundle/manifest bundle-name))
    (def files (get man :files @[]))
    (assertf (os/mkdir dest-dir) "could not create directory %v (or it already exists)" dest-dir)
    (def s (sep))
    (os/mkdir (string dest-dir s "bundle"))
    (def install-hook (string dest-dir s "bundle" s "init.janet"))
    (edefer (rmrf dest-dir) # don't leave garbage on failure
      (def install-source @[])
      (def syspath (bundle-rpath (dyn *syspath*)))
      (when is-backup (copyrf (bundle-dir bundle-name) (string dest-dir s "old-bundle")))
      (each file files
        (def {:mode mode :permissions perm} (os/stat file))
        (def relpath (string/triml (slice file (length syspath) -1) s))
        (case mode
          :directory (array/push install-source ~(bundle/add-directory manifest ,relpath ,perm))
          :file (do
                  (def filename (string/format "file_%06d" (++ i)))
                  (copyfile file (string dest-dir s filename))
                  (array/push install-source ~(bundle/add-file manifest ,filename ,relpath ,perm)))
          (errorf "unexpected file %v" file)))
      (def b @"(defn install [manifest]")
      (each form install-source (buffer/format b "\n  %j" form))
      (buffer/push b ")\n")
      (spit install-hook b))
    dest-dir)

  (defn bundle/reinstall
    "Reinstall an existing bundle from the local source code."
    [bundle-name &keys new-config]
    (def manifest (bundle/manifest bundle-name))
    (def path (get manifest :local-source))
    (def config (get manifest :config @{}))
    (def s (sep))
    (assert (= :directory (os/stat path :mode)) "local source not available")
    (def backup-dir (string (dyn *syspath*) s bundle-name ".backup"))
    (rmrf backup-dir)
    (def backup-bundle-source (bundle/pack bundle-name backup-dir true))
    (edefer (do
              (bundle/install backup-bundle-source :name bundle-name)
              (copyrf (string backup-bundle-source s "old-bundle") (bundle-dir bundle-name))
              (rmrf backup-bundle-source))
      (bundle-uninstall-unchecked bundle-name)
      (bundle/install path :name bundle-name ;(kvs config) ;(kvs new-config)))
    (rmrf backup-bundle-source)
    bundle-name)

  (defn bundle/add-directory
    "Add a directory during the install process relative to `(dyn *syspath*)`"
    [manifest dest &opt chmod-mode]
    (def files (get-files manifest))
    (def s (sep))
    (def absdest (string (dyn *syspath*) s dest))
    (unless (os/mkdir absdest)
      (errorf "collision at %s, directory already exists" absdest))
    (def absdest (os/realpath absdest))
    (array/push files absdest)
    (when chmod-mode
      (os/chmod absdest chmod-mode))
    (print "add " absdest)
    absdest)

  (defn bundle/whois
    "Given a file path, figure out which bundle installed it."
    [path]
    (var ret nil)
    (def rpath (bundle-rpath path))
    (each bundle-name (bundle/list)
      (def files (get (bundle/manifest bundle-name) :files []))
      (def has-file (index-of rpath files))
      (when has-file
        (set ret bundle-name)
        (break)))
    ret)

  (defn bundle/add-file
    "Add files during an install relative to `(dyn *syspath*)`"
    [manifest src &opt dest chmod-mode]
    (default dest src)
    (def files (get-files manifest))
    (def s (sep))
    (def absdest (string (dyn *syspath*) s dest))
    (when (os/stat absdest :mode)
      (errorf "collision at %s, file already exists" absdest))
    (copyfile src absdest)
    (def absdest (os/realpath absdest))
    (array/push files absdest)
    (when chmod-mode
      (os/chmod absdest chmod-mode))
    (print "add " absdest)
    absdest)

  (defn bundle/add
    "Add files and directories during a bundle install relative to `(dyn *syspath*)`.
     Added paths will be recorded in the bundle manifest such that they are properly tracked
     and removed during an upgrade or uninstall."
    [manifest src &opt dest chmod-mode]
    (default dest src)
    (def s (sep))
    (def mode (os/stat src :mode))
    (if-not mode (errorf "file %s does not exist" src))
    (case mode
      :directory
      (let [absdest (bundle/add-directory manifest dest chmod-mode)]
        (each d (os/dir src) (bundle/add manifest (string src s d) (string dest s d) chmod-mode))
        absdest)
      :file (bundle/add-file manifest src dest chmod-mode)
      (errorf "bad path %s - file is a %s" src mode)))

  (defn bundle/add-bin
    `Shorthand for adding scripts during an install. Scripts will be installed to
    (string (dyn *syspath*) "/bin") by default and will be set to be executable.`
    [manifest src &opt dest chmod-mode]
    (default dest (last (string/split "/" src)))
    (default chmod-mode 8r755)
    (os/mkdir (string (dyn *syspath*) (sep) "bin"))
    (bundle/add-file manifest src (string "bin" (sep) dest) chmod-mode))

  (defn bundle/update-all
    "Reinstall all bundles"
    [&keys configs]
    (each bundle (bundle/topolist)
      (bundle/reinstall bundle ;(kvs configs)))))

###
###
### CLI Tool Main
###
###

# conditional compilation for reduced os
(def- getenv-alias (if-let [entry (in root-env 'os/getenv)] (entry :value) (fn [&])))

(defn- run-main
  [env subargs arg]
  (when-let [entry (in env 'main)
             main (or (get entry :value) (in (get entry :ref) 0))]
    (def guard (if (get env :debug) :ydt :y))
    (defn wrap-main [&]
      (main ;subargs))
    (def f (fiber/new wrap-main guard env))
    (var res nil)
    (while (fiber/can-resume? f)
      (set res (resume f res))
      (when (not= :dead (fiber/status f))
        ((debugger-on-status env) f res)))))

(defdyn *args*
  "Dynamic bindings that will contain command line arguments at program start.")

(defdyn *executable*
  ``Name of the interpreter executable used to execute this program. Corresponds to `argv[0]` in the call to
    `int main(int argc, char **argv);`.``)

(defdyn *profilepath*
  "Path to profile file loaded when starting up the repl.")

(compwhen (not (dyn 'os/isatty))
  (defmacro os/isatty [&] true))

(def- long-to-short
  "map long options to short options"
  {"-help" "h"
   "-version" "v"
   "-stdin" "s"
   "-eval" "e"
   "-expression" "E"
   "-debug" "d"
   "-repl" "r"
   "-noprofile" "R"
   "-persistent" "p"
   "-quiet" "q"
   "-flycheck" "k"
   "-syspath" "m"
   "-compile" "c"
   "-image" "i"
   "-nocolor" "n"
   "-color" "N"
   "-library" "l"
   "-lint-warn" "w"
   "-lint-error" "x"})

(defn cli-main
  `Entrance for the Janet CLI tool. Call this function with the command line
  arguments as an array or tuple of strings to invoke the CLI interface.`
  [args]

  (setdyn *args* args)

  (var should-repl false)
  (var no-file true)
  (var quiet false)
  (var raw-stdin false)
  (var handleopts true)
  (var exit-on-error true)
  (var colorize true)
  (var debug-flag false)
  (var compile-only false)
  (var warn-level nil)
  (var error-level nil)
  (var expect-image false)

  (when-let [jp (getenv-alias "JANET_PATH")]
    (def path-sep (if (index-of (os/which) [:windows :mingw]) ";" ":"))
    (def paths (reverse! (string/split path-sep jp)))
    (for i 1 (length paths)
      (module/add-syspath (get paths i)))
    (setdyn *syspath* (first paths)))
  (if-let [jprofile (getenv-alias "JANET_PROFILE")] (setdyn *profilepath* jprofile))
  (set colorize (and
                  (not (getenv-alias "NO_COLOR"))
                  (os/isatty stdout)))

  (defn- get-lint-level
    [i]
    (def x (in args (+ i 1)))
    (or (scan-number x) (keyword x)))

  # Flag handlers
  (def handlers
    {"h" (fn [&]
           (print "usage: " (dyn *executable* "janet") " [options] script args...")
           (print
             ```
             Options are:
               --help (-h)             : Show this help
               --version (-v)          : Print the version string
               --stdin (-s)            : Use raw stdin instead of getline like functionality
               --eval (-e) code        : Execute a string of janet
               --expression (-E) code arguments... : Evaluate an expression as a short-fn with arguments
               --debug (-d)            : Set the debug flag in the REPL
               --repl (-r)             : Enter the REPL after running all scripts
               --noprofile (-R)        : Disables loading profile.janet when JANET_PROFILE is present
               --persistent (-p)       : Keep on executing if there is a top-level error (persistent)
               --quiet (-q)            : Hide logo (quiet)
               --flycheck (-k)         : Compile scripts but do not execute (flycheck)
               --syspath (-m) syspath  : Set system path for loading global modules
               --compile (-c) source output : Compile janet source code into an image
               --image (-i)            : Load the script argument as an image file instead of source code
               --nocolor (-n)          : Disable ANSI color output in the REPL
               --color (-N)            : Enable ANSI color output in the REPL
               --library (-l) lib      : Use a module before processing more arguments
               --lint-warn (-w) level  : Set the lint warning level - default is "normal"
               --lint-error (-x) level : Set the lint error level - default is "none"
               --                      : Stop handling options
             ```)
           (os/exit 0)
           1)
     "v" (fn [&] (print janet/version "-" janet/build) (os/exit 0) 1)
     "s" (fn [&] (set raw-stdin true) (set should-repl true) 1)
     "r" (fn [&] (set should-repl true) 1)
     "p" (fn [&] (set exit-on-error false) 1)
     "q" (fn [&] (set quiet true) 1)
     "i" (fn [&] (set expect-image true) 1)
     "k" (fn [&] (set compile-only true) (set exit-on-error false) 1)
     "n" (fn [&] (set colorize false) 1)
     "N" (fn [&] (set colorize true) 1)
     "m" (fn [i &] (setdyn *syspath* (in args (+ i 1))) 2)
     "c" (fn c-switch [i &]
           (def path (in args (+ i 1)))
           (def e (dofile path))
           (def output-path
             (if (< (+ i 2) (length args))
               (in args (+ i 2))
               (string
                 (if (string/has-suffix? ".janet" path) (string/slice path 0 -7) path)
                 ".jimage")))
           (spit output-path (make-image e))
           (set no-file false)
           3)
     "-" (fn [&] (set handleopts false) 1)
     "l" (fn l-switch [i &]
           (import* (in args (+ i 1))
                    :prefix "" :exit exit-on-error)
           2)
     "e" (fn e-switch [i &]
           (set no-file false)
           (eval-string (in args (+ i 1)))
           2)
     "E" (fn E-switch [i &]
           (set no-file false)
           (def subargs (array/slice args (+ i 2)))
           (def src ~(short-fn ,(parse (in args (+ i 1))) E-expression))
           (def thunk (compile src))
           (if (function? thunk)
             ((thunk) ;subargs)
             (error (get thunk :error)))
           math/inf)
     "d" (fn [&] (set debug-flag true) 1)
     "w" (fn [i &] (set warn-level (get-lint-level i)) 2)
     "x" (fn [i &] (set error-level (get-lint-level i)) 2)
     "R" (fn [&] (setdyn *profilepath* nil) 1)})

  (defn- dohandler [n i &]
    (def h (in handlers (get long-to-short n n)))
    (if h (h i handlers) (do (print "unknown flag -" n) ((in handlers "h")))))

  # Process arguments
  (var i 0)
  (def lenargs (length args))
  (while (< i lenargs)
    (def arg (in args i))
    (if (and handleopts (= "-" (string/slice arg 0 1)))
      (+= i (dohandler (string/slice arg 1) i))
      (do
        (def subargs (array/slice args i))
        (set no-file false)
        (if expect-image
          (do
            (def env (load-image (slurp arg)))
            (put env *args* subargs)
            (put env *lint-error* error-level)
            (put env *lint-warn* warn-level)
            (when debug-flag
              (put env *debug* true)
              (put env *redef* true))
            (run-main env subargs arg))
          (do
            (def env (make-env))
            (put env *args* subargs)
            (put env *lint-error* error-level)
            (put env *lint-warn* warn-level)
            (when debug-flag
              (put env *debug* true)
              (put env *redef* true))
            (if compile-only
              (flycheck arg :exit exit-on-error :env env)
              (do
                (dofile arg :exit exit-on-error :env env)
                (run-main env subargs arg)))))
        (set i lenargs))))

  (if (or should-repl no-file)
    (if
      compile-only (flycheck stdin :source :stdin :exit exit-on-error)
      (do
        (if-not quiet
          (print "Janet " janet/version "-" janet/build " " (os/which) "/" (os/arch) "/" (os/compiler) " - '(doc)' for help"))
        (flush)
        (def env (make-env))
        (defn getprompt [p]
          (when-let [custom-prompt (get env *repl-prompt*)] (break (custom-prompt p)))
          (def [line] (parser/where p))
          (string "repl:" line ":" (parser/state p :delimiters) "> "))
        (defn getstdin [prompt buf _]
          (file/write stdout prompt)
          (file/flush stdout)
          (file/read stdin :line buf))
        (when debug-flag
          (put env *debug* true)
          (put env *redef* true))
        (def getter (if raw-stdin getstdin getline))
        (defn getchunk [buf p]
          (getter (getprompt p) buf env))
        (setdyn *pretty-format* (if colorize "%.20Q" "%.20q"))
        (setdyn *err-color* (if colorize true))
        (setdyn *doc-color* (if colorize true))
        (setdyn *lint-error* error-level)
        (setdyn *lint-warn* error-level)
        (when-let [profile.janet (dyn *profilepath*)]
          (dofile profile.janet :exit true :env env)
          (put env *current-file* nil))
        (repl getchunk nil env)))))

###
###
### Bootstrap
###
###

(do

  # Modify root-env to remove private symbols and
  # flatten nested tables.
  (loop [[k v] :in (pairs root-env)
         :when (symbol? k)]
    (def flat (table/proto-flatten v))
    (when (boot/config :no-docstrings)
      (put flat :doc nil))
    (when (boot/config :no-sourcemaps)
      (put flat :source-map nil))
    (unless (boot/config :no-docstrings)
      (unless (v :private)
        (unless (v :doc)
          (errorf "no docs: %v %p" k v)))) # make sure we have docs
    # Fix directory separators on windows to make image identical between windows and non-windows
    (when-let [sm (get flat :source-map)]
      (put flat :source-map [(string/replace-all "\\" "/" (sm 0)) (sm 1) (sm 2)]))
    (if (v :private)
      (put root-env k nil)
      (put root-env k flat)))
  (put root-env 'boot/config nil)
  (put root-env 'boot/args nil)

  # Build dictionary for loading images
  (def load-dict (env-lookup root-env))
  (each [k v] (pairs load-dict)
    (if (number? v) (put load-dict k nil)))
  (merge-into load-image-dict load-dict)

  (def image
    (let [env-pairs (pairs (env-lookup root-env))
          essential-pairs (filter (fn [[k v]] (or (cfunction? v) (abstract? v))) env-pairs)
          lookup (table ;(mapcat identity essential-pairs))
          reverse-lookup (invert lookup)]
      # Check no duplicate values
      (def temp @{})
      (eachp [k v] lookup
        (if (in temp v) (errorf "duplicate value: %v" v))
        (put temp v k))
      (marshal root-env reverse-lookup)))

  # Create amalgamation

  (def feature-header "src/core/features.h")

  (def local-headers
    ["src/core/state.h"
     "src/core/util.h"
     "src/core/gc.h"
     "src/core/vector.h"
     "src/core/fiber.h"
     "src/core/regalloc.h"
     "src/core/compile.h"
     "src/core/emit.h"
     "src/core/symcache.h"
     "src/core/sysir.h"])

  (def core-sources
    ["src/core/abstract.c"
     "src/core/array.c"
     "src/core/asm.c"
     "src/core/buffer.c"
     "src/core/bytecode.c"
     "src/core/capi.c"
     "src/core/cfuns.c"
     "src/core/compile.c"
     "src/core/corelib.c"
     "src/core/debug.c"
     "src/core/emit.c"
     "src/core/ev.c"
     "src/core/ffi.c"
     "src/core/fiber.c"
     "src/core/filewatch.c"
     "src/core/gc.c"
     "src/core/inttypes.c"
     "src/core/io.c"
     "src/core/marsh.c"
     "src/core/math.c"
     "src/core/net.c"
     "src/core/os.c"
     "src/core/parse.c"
     "src/core/peg.c"
     "src/core/pp.c"
     "src/core/regalloc.c"
     "src/core/run.c"
     "src/core/specials.c"
     "src/core/state.c"
     "src/core/string.c"
     "src/core/strtod.c"
     "src/core/struct.c"
     "src/core/symcache.c"
     "src/core/sysir.c"
     "src/core/sysir_x86.c"
     "src/core/table.c"
     "src/core/tuple.c"
     "src/core/util.c"
     "src/core/value.c"
     "src/core/vector.c"
     "src/core/vm.c"
     "src/core/wrap.c"])

  # Print janet.c to stdout
  (print "/* Amalgamated build - DO NOT EDIT */")
  (print "/* Generated from janet version " janet/version "-" janet/build " */")
  (print "#define JANET_BUILD \"" janet/build "\"")
  (print ```#define JANET_AMALG```)

  (defn do-one-file
    [fname]
    (unless (has-value? boot/args "image-only")
      (print "\n/* " fname " */")
      (print "#line 0 \"" fname "\"\n")
      (def source (slurp fname))
      (print (string/replace-all "\r" "" source))))

  (do-one-file feature-header)

  (print ```#include "janet.h"```)

  (each h local-headers
    (do-one-file h))

  # windows.h should not be included in any of the external or internal headers - only in .c files.
  (print)
  (print "/* Windows work around - winsock2 must be included before windows.h, especially in amalgamated build */")
  (print "#if defined(JANET_WINDOWS) && defined(JANET_NET)")
  (print "#include <winsock2.h>")
  (print "#endif")
  (print)

  (each s core-sources
    (do-one-file s))

  # Create C source file that contains the boot image in a uint8_t buffer. This
  # can be compiled and linked statically into the main janet library and client
  (print "static const unsigned char janet_core_image_bytes[] = {")
  (loop [line :in (partition 16 image)]
    (prin "  ")
    (each b line
      (prinf "0x%.2X, " b))
    (print))
  (print "  0\n};\n")
  (print "const unsigned char *janet_core_image = janet_core_image_bytes;")
  (print "size_t janet_core_image_size = sizeof(janet_core_image_bytes);"))<|MERGE_RESOLUTION|>--- conflicted
+++ resolved
@@ -205,22 +205,14 @@
   (error (string/format fmt ;args)))
 
 (defmacro assertf
-<<<<<<< HEAD
-  "Throw an error if x is not truthy. Will not evaluate `err` if x is truthy."
-=======
   "Convenience macro that combines `assert` and `string/format`."
->>>>>>> 2bceba4a
   [x fmt & args]
   (def v (gensym))
   ~(do
      (def ,v ,x)
      (if ,v
        ,v
-<<<<<<< HEAD
-       (,error (,string/format ,fmt ,;args)))))
-=======
        (,errorf ,fmt ,;args))))
->>>>>>> 2bceba4a
 
 (defmacro default
   ``Define a default value for an optional argument.
